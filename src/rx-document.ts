import objectPath from 'object-path';
import {
    Observable,
    BehaviorSubject
} from 'rxjs';
import {
    distinctUntilChanged,
    map
} from 'rxjs/operators';
import {
    clone,
    trimDots,
    getHeightOfRevision,
    pluginMissing,
    flatClone,
    PROMISE_RESOLVE_NULL,
    PROMISE_RESOLVE_VOID,
    ensureNotFalsy
} from './util';
import {
    newRxError
} from './rx-error';
import {
    runPluginHooks
} from './hooks';

import type {
    RxDocument,
    RxCollection,
    RxDocumentData,
    RxDocumentWriteData,
    RxChangeEvent,
    UpdateQuery,
    CRDTEntry,
    AtomicUpdateFunction
} from './types';
import { getDocumentDataOfRxChangeEvent } from './rx-change-event';
import { overwritable } from './overwritable';
import { getSchemaByObjectPath } from './rx-schema-helper';
import { throwIfIsStorageWriteError } from './rx-storage-helper';

export const basePrototype = {

    /**
     * TODO
     * instead of appliying the _this-hack
     * we should make these accessors functions instead of getters.
     */
    get _data() {
        const _this: RxDocument = this as any;
        /**
         * Might be undefined when vuejs-devtools are used
         * @link https://github.com/pubkey/rxdb/issues/1126
         */
        if (!_this.isInstanceOfRxDocument) {
            return undefined;
        }

        return _this._dataSync$.getValue();
    },
    get primaryPath() {
        const _this: RxDocument = this as any;
        if (!_this.isInstanceOfRxDocument) {
            return undefined;
        }
        return _this.collection.schema.primaryPath;
    },
    get primary() {
        const _this: RxDocument = this as any;
        if (!_this.isInstanceOfRxDocument) {
            return undefined;
        }
        return (_this._data as any)[_this.primaryPath];
    },
    get revision() {
        const _this: RxDocument = this as any;
        if (!_this.isInstanceOfRxDocument) {
            return undefined;
        }
        return _this._data._rev;
    },
    get deleted$() {
        const _this: RxDocument<any> = this as any;
        if (!_this.isInstanceOfRxDocument) {
            return undefined;
        }
        return _this._dataSync$.pipe(
            map((d: any) => d._deleted)
        );
    },
    get deleted() {
        const _this: RxDocument = this as any;
        if (!_this.isInstanceOfRxDocument) {
            return undefined;
        }
        return _this._data._deleted;
    },

    /**
     * returns the observable which emits the plain-data of this document
     */
    get $(): Observable<any> {
        const _this: RxDocument = this as any;
        return _this._dataSync$.asObservable().pipe(
            map(docData => overwritable.deepFreezeWhenDevMode(docData))
        );
    },

    _handleChangeEvent(this: RxDocument, changeEvent: RxChangeEvent<any>) {
        if (changeEvent.documentId !== this.primary) {
            return;
        }

        // ensure that new _rev is higher then current
        const docData = getDocumentDataOfRxChangeEvent(changeEvent);
        const newRevNr = getHeightOfRevision(docData._rev);
        const currentRevNr = getHeightOfRevision(this._data._rev);
        if (currentRevNr > newRevNr) return;

        switch (changeEvent.operation) {
            case 'INSERT':
                break;
            case 'UPDATE':
                this._dataSync$.next(changeEvent.documentData);
                break;
            case 'DELETE':
                // remove from docCache to assure new upserted RxDocuments will be a new instance
                this.collection._docCache.delete(this.primary);
                this._dataSync$.next(changeEvent.documentData);
                break;
        }
    },

    /**
     * returns observable of the value of the given path
     */
    get$(this: RxDocument, path: string): Observable<any> {
        if (path.includes('.item.')) {
            throw newRxError('DOC1', {
                path
            });
        }

        if (path === this.primaryPath)
            throw newRxError('DOC2');

        // final fields cannot be modified and so also not observed
        if (this.collection.schema.finalFields.includes(path)) {
            throw newRxError('DOC3', {
                path
            });
        }

        const schemaObj = getSchemaByObjectPath(
            this.collection.schema.jsonSchema,
            path
        );
        if (!schemaObj) {
            throw newRxError('DOC4', {
                path
            });
        }

        return this._dataSync$
            .pipe(
                map(data => objectPath.get(data, path)),
                distinctUntilChanged()
            );
    },

    /**
     * populate the given path
     */
    populate(this: RxDocument, path: string): Promise<RxDocument | null> {
        const schemaObj = getSchemaByObjectPath(
            this.collection.schema.jsonSchema,
            path
        );
        const value = this.get(path);
        if (!value) {
            return PROMISE_RESOLVE_NULL;
        }
        if (!schemaObj) {
            throw newRxError('DOC5', {
                path
            });
        }
        if (!schemaObj.ref) {
            throw newRxError('DOC6', {
                path,
                schemaObj
            });
        }

        const refCollection: RxCollection = this.collection.database.collections[schemaObj.ref];
        if (!refCollection) {
            throw newRxError('DOC7', {
                ref: schemaObj.ref,
                path,
                schemaObj
            });
        }

        if (schemaObj.type === 'array') {
            return refCollection.findByIds(value).then(res => {
                const valuesIterator = res.values();
                return Array.from(valuesIterator) as any;
            });
        } else {
            return refCollection.findOne(value).exec();
        }
    },

    /**
     * get data by objectPath
     */
    get(this: RxDocument, objPath: string): any | null {
        if (!this._data) return undefined;
        let valueObj = objectPath.get(this._data, objPath);

        // direct return if array or non-object
        if (
            typeof valueObj !== 'object' ||
            Array.isArray(valueObj)
        ) {
            return overwritable.deepFreezeWhenDevMode(valueObj);
        }

        /**
         * TODO find a way to deep-freeze together with defineGetterSetter
         * so we do not have to do a deep clone here.
         */
        valueObj = clone(valueObj);
        defineGetterSetter(
            this.collection.schema,
            valueObj,
            objPath,
            this as any
        );
        return valueObj;
    },

    toJSON(this: RxDocument, withMetaFields = false) {
        if (!withMetaFields) {
            const data = flatClone(this._data);
            delete (data as any)._rev;
            delete (data as any)._attachments;
            delete (data as any)._deleted;
            delete (data as any)._meta;
            return overwritable.deepFreezeWhenDevMode(data);
        } else {
            return overwritable.deepFreezeWhenDevMode(this._data);
        }
    },
    toMutableJSON(this: RxDocument, withMetaFields = false) {
        return clone(this.toJSON(withMetaFields as any));
    },

    /**
     * updates document
     * @overwritten by plugin (optional)
     * @param updateObj mongodb-like syntax
     */
    update(_updateObj: UpdateQuery<any>) {
        throw pluginMissing('update');
    },
    updateCRDT(_updateObj: CRDTEntry<any> | CRDTEntry<any>[]) {
        throw pluginMissing('crdt');
    },
    putAttachment() {
        throw pluginMissing('attachments');
    },
    getAttachment() {
        throw pluginMissing('attachments');
    },
    allAttachments() {
        throw pluginMissing('attachments');
    },
    get allAttachments$() {
        throw pluginMissing('attachments');
    },


    /**
     * runs an atomic update over the document
     * @param function that takes the document-data and returns a new data-object
     */
    atomicUpdate(
        this: RxDocument,
        mutationFunction: AtomicUpdateFunction<any>,
        // used by some plugins that wrap the method
        _context?: string
    ): Promise<RxDocument> {
<<<<<<< HEAD
        return this.collection.incrementalWriteQueue.addWrite(
            this._dataSync$.getValue() as any,
            mutationFunction
        ).then(_result => this);
=======
        return new Promise((res, rej) => {
            this._atomicQueue = this
                ._atomicQueue
                .then(async () => {
                    let done = false;
                    // we need a hacky while loop to stay incide the chain-link of _atomicQueue
                    // while still having the option to run a retry on conflicts
                    let oldData = this._dataSync$.getValue();
                    while (!done) {
                        // always await because mutationFunction might be async
                        let newData;

                        try {
                            newData = await mutationFunction(
                                clone(oldData),
                                this
                            );
                            if (this.collection) {
                                newData = this.collection.schema.fillObjectWithDefaults(newData);
                            }
                        } catch (err) {
                            rej(err);
                            return;
                        }

                        try {
                            await this._saveData(newData, oldData);
                            done = true;
                        } catch (err: any) {
                            const useError = err.parameters && err.parameters.writeError ? err.parameters.writeError : err;
                            /**
                             * conflicts cannot happen by just using RxDB in one process
                             * There are two ways they still can appear which is
                             * replication and multi-tab usage
                             * Because atomicUpdate has a mutation function,
                             * we can just re-run the mutation until there is no conflict
                             */
                            const isConflict = isBulkWriteConflictError(useError as any);
                            if (isConflict) {
                                oldData = ensureNotFalsy(isConflict.documentInDb);
                                // conflict error -> retrying
                            } else if (err.rxdb) {
                                rej(err);
                                return;
                            } else {
                                rej(useError);
                                return;
                            }
                        }
                    }
                    res(this);
                });
        });
>>>>>>> b2737a24
    },


    /**
     * patches the given properties
     */
    atomicPatch<RxDocumentType = any>(
        this: RxDocument<RxDocumentType>,
        patch: Partial<RxDocumentType>
    ): Promise<RxDocument<RxDocumentType>> {
        return this.atomicUpdate((docData) => {
            Object
                .entries(patch)
                .forEach(([k, v]) => {
                    (docData as any)[k] = v;
                });
            return docData;
        });
    },

    /**
     * saves the new document-data
     * and handles the events
     */
    async _saveData<RxDocumentType>(
        this: RxDocument<RxDocumentType>,
        newData: RxDocumentWriteData<RxDocumentType>,
        oldData: RxDocumentData<RxDocumentType>
    ): Promise<void> {
        newData = flatClone(newData);

        // deleted documents cannot be changed
        if (this._data._deleted) {
            throw newRxError('DOC11', {
                id: this.primary,
                document: this
            });
        }
        await beforeDocumentUpdateWrite(this.collection, newData, oldData);
        const writeResult = await this.collection.storageInstance.bulkWrite([{
            previous: oldData,
            document: newData
        }], 'rx-document-save-data');

        const isError = writeResult.error[this.primary];
        throwIfIsStorageWriteError(this.collection, this.primary, newData, isError);

        return this.collection._runHooks('post', 'save', newData, this);
    },

    /**
     * remove the document,
     * this not not equal to a pouchdb.remove(),
     * instead we keep the values and only set _deleted: true
     */
    remove(this: RxDocument): Promise<RxDocument> {
        const collection = this.collection;
        if (this.deleted) {
            return Promise.reject(newRxError('DOC13', {
                document: this,
                id: this.primary
            }));
        }

        const deletedData = flatClone(this._data);
        return collection._runHooks('pre', 'remove', deletedData, this)
            .then(async () => {
                deletedData._deleted = true;

                const writeResult = await collection.storageInstance.bulkWrite([{
                    previous: this._data,
                    document: deletedData
                }], 'rx-document-remove');
                const isError = writeResult.error[this.primary];
                throwIfIsStorageWriteError(collection, this.primary, deletedData, isError);
                return ensureNotFalsy(writeResult.success[this.primary]);
            })
            .then(() => {
                return this.collection._runHooks('post', 'remove', deletedData, this);
            })
            .then(() => this);
    },
    destroy() {
        throw newRxError('DOC14');
    }
};

export function createRxDocumentConstructor(proto = basePrototype) {
    const constructor = function RxDocumentConstructor(
        this: RxDocument,
        collection: RxCollection,
        jsonData: any
    ) {
        this.collection = collection;

        // assume that this is always equal to the doc-data in the database
        this._dataSync$ = new BehaviorSubject(jsonData);

        this._atomicQueue = PROMISE_RESOLVE_VOID;

        /**
         * because of the prototype-merge,
         * we can not use the native instanceof operator
         */
        this.isInstanceOfRxDocument = true;
    };
    constructor.prototype = proto;
    return constructor;
}

export function defineGetterSetter(
    schema: any,
    valueObj: any,
    objPath = '',
    thisObj = false
) {
    if (valueObj === null) return;


    let pathProperties = getSchemaByObjectPath(
        schema.jsonSchema,
        objPath
    );

    if (typeof pathProperties === 'undefined') return;
    if (pathProperties.properties) pathProperties = pathProperties.properties;

    Object.keys(pathProperties)
        .forEach(key => {
            const fullPath = trimDots(objPath + '.' + key);

            // getter - value
            valueObj.__defineGetter__(
                key,
                function (this: RxDocument) {
                    const _this: RxDocument = thisObj ? thisObj : (this as any);
                    if (!_this.get || typeof _this.get !== 'function') {
                        /**
                         * When an object gets added to the state of a vuejs-component,
                         * it happens that this getter is called with another scope.
                         * To prevent errors, we have to return undefined in this case
                         */
                        return undefined;
                    }
                    const ret = _this.get(fullPath);
                    return ret;
                }
            );
            // getter - observable$
            Object.defineProperty(valueObj, key + '$', {
                get: function () {
                    const _this = thisObj ? thisObj : this;
                    return _this.get$(fullPath);
                },
                enumerable: false,
                configurable: false
            });
            // getter - populate_
            Object.defineProperty(valueObj, key + '_', {
                get: function () {
                    const _this = thisObj ? thisObj : this;
                    return _this.populate(fullPath);
                },
                enumerable: false,
                configurable: false
            });
            // setter - value
            valueObj.__defineSetter__(key, function (
                this: RxDocument,
                val: any
            ) {
                const _this: any = thisObj ? thisObj : this;
                return _this.set(fullPath, val);
            });
        });
}

export function createWithConstructor<RxDocType>(
    constructor: any,
    collection: RxCollection<RxDocType>,
    jsonData: RxDocumentData<RxDocType>
): RxDocument<RxDocType> | null {
    const primary: string = jsonData[collection.schema.primaryPath] as any;
    if (
        primary &&
        primary.startsWith('_design')
    ) {
        return null;
    }

    const doc = new constructor(collection, jsonData);
    runPluginHooks('createRxDocument', doc);
    return doc;
}

export function isRxDocument(obj: any): boolean {
    if (typeof obj === 'undefined') return false;
    return !!obj.isInstanceOfRxDocument;
}


export async function beforeDocumentUpdateWrite<RxDocType>(
    collection: RxCollection<RxDocType>,
    newData: RxDocumentWriteData<RxDocType>,
    oldData: RxDocumentData<RxDocType>
): Promise<any> {
    /**
     * Meta values must always be merged
     * instead of overwritten.
     * This ensures that different plugins do not overwrite
     * each others meta properties.
     */
    newData._meta = Object.assign(
        {},
        oldData._meta,
        newData._meta
    );

    // ensure modifications are ok
    if (overwritable.isDevMode()) {
        collection.schema.validateChange(oldData, newData);
    }
    return collection._runHooks('pre', 'save', newData);
}<|MERGE_RESOLUTION|>--- conflicted
+++ resolved
@@ -291,66 +291,10 @@
         // used by some plugins that wrap the method
         _context?: string
     ): Promise<RxDocument> {
-<<<<<<< HEAD
         return this.collection.incrementalWriteQueue.addWrite(
             this._dataSync$.getValue() as any,
             mutationFunction
         ).then(_result => this);
-=======
-        return new Promise((res, rej) => {
-            this._atomicQueue = this
-                ._atomicQueue
-                .then(async () => {
-                    let done = false;
-                    // we need a hacky while loop to stay incide the chain-link of _atomicQueue
-                    // while still having the option to run a retry on conflicts
-                    let oldData = this._dataSync$.getValue();
-                    while (!done) {
-                        // always await because mutationFunction might be async
-                        let newData;
-
-                        try {
-                            newData = await mutationFunction(
-                                clone(oldData),
-                                this
-                            );
-                            if (this.collection) {
-                                newData = this.collection.schema.fillObjectWithDefaults(newData);
-                            }
-                        } catch (err) {
-                            rej(err);
-                            return;
-                        }
-
-                        try {
-                            await this._saveData(newData, oldData);
-                            done = true;
-                        } catch (err: any) {
-                            const useError = err.parameters && err.parameters.writeError ? err.parameters.writeError : err;
-                            /**
-                             * conflicts cannot happen by just using RxDB in one process
-                             * There are two ways they still can appear which is
-                             * replication and multi-tab usage
-                             * Because atomicUpdate has a mutation function,
-                             * we can just re-run the mutation until there is no conflict
-                             */
-                            const isConflict = isBulkWriteConflictError(useError as any);
-                            if (isConflict) {
-                                oldData = ensureNotFalsy(isConflict.documentInDb);
-                                // conflict error -> retrying
-                            } else if (err.rxdb) {
-                                rej(err);
-                                return;
-                            } else {
-                                rej(useError);
-                                return;
-                            }
-                        }
-                    }
-                    res(this);
-                });
-        });
->>>>>>> b2737a24
     },
 
 
@@ -552,7 +496,7 @@
 }
 
 
-export async function beforeDocumentUpdateWrite<RxDocType>(
+export function beforeDocumentUpdateWrite<RxDocType>(
     collection: RxCollection<RxDocType>,
     newData: RxDocumentWriteData<RxDocType>,
     oldData: RxDocumentData<RxDocType>
