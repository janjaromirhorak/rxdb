--- conflicted
+++ resolved
@@ -256,16 +256,7 @@
                 break;
             }
 
-<<<<<<< HEAD
-            /**
-             * TODO if the used index fully match the selector,
-             * we do not have to run a queryMatch here for better performance.
-             * Also add this to the other RxStorage implementations.
-             */
-            if (queryMatcher(currentDoc.doc)) {
-=======
             if (!queryMatcher || queryMatcher(currentDoc.doc)) {
->>>>>>> c795815f
                 rows.push(currentDoc.doc);
             }
 
