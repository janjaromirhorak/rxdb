--- conflicted
+++ resolved
@@ -49,12 +49,8 @@
     "@angular/service-worker": "15.0.4",
     "@nguniversal/express-engine": "15.0.0",
     "assert": "2.0.0",
-<<<<<<< HEAD
-    "express": "4.17.3",
-=======
     "express": "4.18.2",
     "express-pouchdb": "4.2.0",
->>>>>>> 7e0dbd47
     "font-awesome": "4.7.0",
     "mocha": "9.0.2",
     "pouchdb-server": "4.2.0",
@@ -67,7 +63,6 @@
     "zone.js": "0.12.0"
   },
   "devDependencies": {
-<<<<<<< HEAD
     "@angular-devkit/build-angular": "15.0.4",
     "@angular/cli": "15.0.4",
     "@angular/compiler-cli": "15.0.4",
@@ -79,22 +74,6 @@
     "async-test-util": "2.0.0",
     "concurrently": "7.6.0",
     "copyfiles": "2.4.1",
-=======
-    "copyfiles": "2.4.1",
-    "@angular-devkit/build-angular": "14.2.10",
-    "@angular/cli": "14.2.10",
-    "@angular/compiler-cli": "14.2.12",
-    "@angular/language-service": "14.2.12",
-    "@nguniversal/builders": "14.2.3",
-    "@types/express": "4.17.15",
-    "@types/mocha": "8.2.3",
-    "@types/node": "14.18.36",
-    "@types/pouchdb-adapter-http": "6.1.3",
-    "@types/pouchdb-adapter-idb": "6.1.4",
-    "@types/pouchdb-adapter-memory": "6.1.3",
-    "async-test-util": "2.0.0",
-    "concurrently": "7.6.0",
->>>>>>> 7e0dbd47
     "got": "11.8.6",
     "local-web-server": "5.2.1",
     "testcafe": "2.1.0",
