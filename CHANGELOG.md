--- conflicted
+++ resolved
@@ -3,11 +3,8 @@
 
 <!-- CHANGELOG NEWEST -->
 
-<<<<<<< HEAD
 - FIX saving multiple attachments broke previously stored attachments on some storages.
-=======
 - UPDATE graphql websocket dependencies [#3980](https://github.com/pubkey/rxdb/pull/3980) Thanks [@herefishyfish](https://github.com/herefishyfish)
->>>>>>> bf6edccc
 - FIX on `RxCollection.remove()` the related storages like the meta of replications, must also be removed.
 
 <!-- ADD new changes here! -->
