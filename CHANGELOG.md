
# RxDB Changelog

<!-- CHANGELOG NEWEST -->
<<<<<<< HEAD
- FIX multiple problems in the query planner
=======
- ADD 'includeWsHeaders' property for GraphQL replication [#4533](https://github.com/pubkey/rxdb/pull/4533)
- UPDATE [broadcast-channel](https://github.com/pubkey/broadcast-channel) to version `5.0.0`
>>>>>>> b65c4ddb
<!-- ADD new changes here! -->

<!-- /CHANGELOG NEWEST -->

<!-- RELEASE BELOW -->

### 14.3.7 (18 March 2023)

### 14.3.6 (15 March 2023)

### 14.3.5 (15 March 2023)

### 14.3.4 (15 March 2023)

### 14.3.3 (14 March 2023)

### 14.3.2 (13 March 2023)

### 14.3.1 (13 March 2023)

### 14.3.0 (13 March 2023)

- FIX RxDocument getter should return the same object on property paths [#4548](https://github.com/pubkey/rxdb/pull/4548)
- OPTIMIZE use `findDocumentsById()` on queries that do only do an `$in` operator on the primary key.
- FIX `$or` query with other operator on dexie.js

### 14.2.3 (10 March 2023)

### 14.2.1 (9 March 2023)

- ADD docs for remote storage `customRequestHandler`

### 14.2.0 (8 March 2023)

- CHANGE increase the default batch size of the migration plugin from `10` to `200`.
- FIX `awaitInitialReplication()` must not resolve on error-only replication handlers.

### 14.1.9 (4 March 2023)

### 14.1.8 (2 March 2023)

### 14.1.6 (2 March 2023)

### 14.1.5 (2 March 2023)

### 14.1.3 (1 March 2023)

### 14.1.2 (26 February 2023)

- FIX ensure writing many documents at once works with every RxStorage.

### 14.1.1 (24 February 2023)

- REMOVE broken dev dependency [wrtc](https://www.npmjs.com/package/wrtc)
- FIX(SQLite) broken pragma calls on iOS

### 14.1.0 (23 February 2023)

- CHANGE premium plugin users can still use the code after the license has expired.
- ADD(utils) export `RXDB_VERSION` variable.
- REFACTOR(RxStorageStatics) use the same query matcher and sort function everywhere, not dependend by storage implementation.

### 14.0.5 (22 February 2023)

- SQLite: Added logger function
- ADD capacitor build to angular example

### 14.0.4 (19 February 2023)

- websocket-replication: pass all websocket options to constructor [#4449](https://github.com/pubkey/rxdb/pull/4449)
- FIX Firebase Replication Issues [#4405](https://github.com/pubkey/rxdb/pull/4405)

### 14.0.3 (15 February 2023)

### 14.0.2 (15 February 2023)

### 14.0.1 (13 February 2023)

- FIX(websocket remote storage) custom request not working with multiple clients

### 14.0.0 (8 February 2023) BREAKING [read the announcement](https://rxdb.info/releases/14.0.0.html)

- Remove the deprecated PouchDB RxStorage.
- REMOVE old `replication-couchdb` plugin. Rename `replication-couchdb-new` to `replication-couchdb`.
- Remove depricated `skipIfSame` from `putAttachment()`
- CHANGE use plain json errors inside of RxError parameters to make debugging easier.

- CHANGE Make RxDocuments immutable
- ADD `RxDocument.getLatest()`
- CHANGE `RxCollection.findByIds()` now returns a `RxQuery`.
- REMOVED `RxCollection.findByIds$`, use `RxCollection.findByIds().$` instead.
- CHANGE Prefix storage plugins with `storage-` like `rxdb/plugins/storage-dexie`.
- RENAME `atomicUpdate()` to `incrementalModify()`
- RENAME `atomicPatch()` to `incrementalPatch()`
- RENAME `atomicUpsert()` to `incrementalUpsert()`
- ADD `RxDocument().incrementalUpdate()`
- ADD `RxDocument.incrementalRemove()`
- ADD non-incremental `RxDocument` methods `patch()` and `modify()`
- ADD typings to the query selector
- CHANGE start replication via pure functions instead of RxCollection methods.
- CHANGE `RxDocument.$` emits `RxDocument` instances instead of the plain document data.
- ADD `push.initialCheckpoint` to start a replication from a given checkpoint.

- CHANGE Do not use hash for revisions but use database instance token instead.
- CHANGE crunch multiple incremental (aka 'atomic') operations into a single database write. Also batch writes to multiple documents into a single write.
- REMOVE deprecated `babel-plugin-transform-async-to-promises` plugin.
- CHANGE to reduce bundle size and improve performance, the following JavaScript features will no longer be transpiled:
  - [async/await](https://caniuse.com/async-functions)
  - [Arrow functions](https://caniuse.com/arrow-functions)
  - [for...of](https://caniuse.com/?search=for...of)
  - [shorthand properties](https://caniuse.com/mdn-javascript_operators_object_initializer_shorthand_property_names)
  - [Spread operator](https://caniuse.com/?search=spread%20operator)
  - [destructuring](https://caniuse.com/?search=destructuring)
  - [default parameters](https://caniuse.com/?search=default%20parameters)
  - [object spread](https://caniuse.com/?search=Object%20spread)

Bugfixes: 
- CHANGE (memory RxStorage) do not clean up database state on closing of the storage, only on `remove()`.
- FIX CouchDB replication: Use correct default fetch method.
- FIX schema hashing should respect the sort order [#4005](https://github.com/pubkey/rxdb/pull/4005)
- FIX replication does not provide a `._rev` to the storage write when a conflict is resolved.
- FIX(remote storage) ensure caching works properly even on parallel create-calls
- FIX(replication) Composite Primary Keys broken on replicated collections [#4190](https://github.com/pubkey/rxdb/pull/4190)
- FIX(sqlite) $in Query not working SQLite [#4278](https://github.com/pubkey/rxdb/issues/4278)
- FIX CouchDB push is throwing error because of missing revision [#4299](https://github.com/pubkey/rxdb/pull/4299)
- ADD dev-mode shows a `console.warn()` to ensure people do not use it in production.
- Remove the usage of `Buffer`. We now use `Blob` everywhere.
- FIX import of socket.io [#4307](https://github.com/pubkey/rxdb/pull/4307)
- FIX Id length limit reached with composite key [#4315](https://github.com/pubkey/rxdb/issues/4315)
- FIX `$regex` query not working on remote storage.
- FIX SQLite must store attachments data as Blob instead of base64 string to reduce the database size.
- FIX CouchDB replication conflict handling
- CHANGE Encryption plugin was renamed to `encryption-crypto-js`
- FIX replication state meta data must also be encrypted.
- FIX crash with null in selector [#4369](https://github.com/pubkey/rxdb/pull/4369)
- FIX storage instances MUST NOT mutate the given database- and collection-name.
- REMOVE deprecated `babel-plugin-transform-async-to-promises` plugin.
- ADD Ability to use a responseModifier for GraphQL push replication [#4385](https://github.com/pubkey/rxdb/pull/4385)
- FIX Add null check for isRxDocument [#4406](https://github.com/pubkey/rxdb/pull/4406)

### 13.17.1 (30 December 2022)

- FIX Add missing mingo array operators [#4203](https://github.com/pubkey/rxdb/pull/4203) Thanks [@swnf](https://github.com/swnf)
- FIX(sqlite) `$elemMatch` query did not work correctly on object arrays.
- CHANGE(sqlite) do not use `ORDER BY` on count queries for better performance.

### 13.17.0 (29 December 2022)

- FIX(lokijs) wrong query result when sorting on a nested field.
- IMPROVE usage of the [mingo query library](https://github.com/kofrasa/mingo) by only adding the operators to the build that are really needed.
- CHANGE use faster deep clone method.

### 13.16.1 (27 December 2022)

### 13.16.0 (26 December 2022)

- ADD [Vite Vanilla Typescript Example](https://github.com/pubkey/rxdb/tree/master/examples/vite-vanilla-ts) Thanks [@SebasG22](https://github.com/SebasG22)
- ADD [Use exports field in package.json](https://github.com/pubkey/rxdb/pull/4196) Thanks [@SebasG22](https://github.com/SebasG22) and [@swnf](https://github.com/swnf)

### 13.15.3 (13 December 2022)

- ADD `$regex` support to the [SQLite RxStorage](https://rxdb.info/rx-storage-sqlite.html)

### 13.15.2 (11 December 2022)

- FIX(SQLite) `getSQLiteBasicsQuickSQLite` must use `executeAsync`

### 13.15.1 (11 December 2022)

### 13.15.0 (10 December 2022)

- ADD [SharedWorker RxStorage Plugin](https://rxdb.info/rx-storage-shared-worker.html)

### 13.14.3 (9 December 2022)

- FIX Ensure equal behavior across all storages on call to `.close()` after `.remove()`.

### 13.14.2 (9 December 2022)

### 13.14.1 (9 December 2022)

### 13.14.0 (9 December 2022)

- ADD [Remote RxStorage Plugin](https://rxdb.info/rx-storage-remote.html)

### 13.13.7 (6 December 2022)

- REFACTOR the `electron` plugin to improve ipcRenderer communications.
- REMOVE `is-electron` dependency.

### 13.13.6 (5 December 2022)

- REFACTOR the remote RxStorage for electron ipcRenderer

### 13.13.5 (2 December 2022)

### 13.13.4 (2 December 2022)

### 13.13.3 (2 December 2022)

### 13.13.2 (30 November 2022)

### 13.13.1 (30 November 2022)

- UPDATE `isomorphic-ws` to `5.0.0`

### 13.13.0 (30 November 2022)

- ADD [Firestore Replication Plugin](https://rxdb.info/replication-firestore.html)
- FIX run the unit tests for the migration plugin on all storages.

### 13.12.0 (29 November 2022)

- ADD [electron ipcRenderer plugin](./docs-src/electron.md) which can be used in Electron.js to run the RxStorage in the main process and the RxDatabase in the renderer processes.
- Removed the electron-remote example because `@electron/remote` is deprecated.
- FIX emit false on active$ after replication is done [#4136](https://github.com/pubkey/rxdb/pull/4136) Thanks [@maxnowack](https://github.com/maxnowack)
- Deprecated the PouchDB RxStorage, [read this](https://rxdb.info/questions-answers.html#why-is-the-pouchdb-rxstorage-deprecated)

### 13.11.1 (23 November 2022)

- FIX Throw proper error message when a boolean index is used in the Dexie.js RxStorage.

### 13.11.0 (19 November 2022)

- ADD [replication-p2p](./docs-src/replication-p2p.md) which can be used to replicate data peer-to-peer without a backend server.

### 13.10.1 (10 November 2022)

### 13.10.0 (10 November 2022)

- ADD [replication-couchdb-new plugin](./docs-src/replication-couchdb-new.md) which can be used to replicate **any** [RxStorage](https://rxdb.info/rx-storage.html) with a CouchDB endpoint.
- ADD skip replication `retryTime` if `navigator.onLine` becomes `true`.
- FIX `active$` should emit during replication [#4117](https://github.com/pubkey/rxdb/pull/4117) Thanks [@maxnowack](https://github.com/maxnowack)

### 13.9.0 (7 November 2022)

- REFACTOR use faster `areRxDocumentArraysEqual` instead of doing a deep-equal check.
- ADD check to easier debug wrongly behaving backend during replication.
- FIX error `dev-mode added multiple times` is removed because it is annoying when using react hot-swap. Instead `addRxPlugin()` will now only throw if a different plugin is added that has the same name as a plugin that was added before.
- REFACTOR create the `digest` of an attachment inside of the `RxStorage`, not in RxDB. This makes the behavior equal to CouchDB and solves a lot of problems caused by different hashing or base64 encoding of the RxStorage implementations. (Fixes [#4107](https://github.com/pubkey/rxdb/pull/4107)) Thanks [@Elendiar](https://github.com/Elendiar)
- FIX GraphQL replication: should stop syncing if we receive less docs than pull.batchSize [#4110](https://github.com/pubkey/rxdb/pull/4110) Thanks [@jwallet](https://github.com/jwallet)

### 13.8.3 (3 November 2022)

- FIX TS Error in Plugin "Replicate-GraphQL" : GraphQL Websocket on "isomorphic-ws" import [#4104](https://github.com/pubkey/rxdb/pull/4104) Thanks [@jwallet](https://github.com/jwallet)

### 13.8.2 (1 November 2022)

- UPDATE `fake-indexeddb` to version `4.0.0`
- REFACTOR use `webpack` instead of `browserify` in karma tests.
- REMOVE `graphql-client` dependency [#3497](https://github.com/pubkey/rxdb/pull/3497)

### 13.8.1 (1 November 2022)

- FIX wrong query results in some cases with many operators.
- REMOVE `deep-freeze` npm dependency because it has no author.

### 13.8.0 (31 October 2022)

- Added [RxCollection.count()](https://rxdb.info/rx-query.html#count) queries. [#4096](https://github.com/pubkey/rxdb/pull/4096)
- REFACTOR index boundary usage for better performance.
- FIX critical bug in query correctness. **IMPORTANT:** If you use the RxStorage [IndexedDB](https://rxdb.info/rx-storage-indexeddb.html) or [FoundationDB](https://rxdb.info/rx-storage-foundationdb.html), you have to rebuild the indexes by increasing your schema version and running a migration. [#4098](https://github.com/pubkey/rxdb/pull/4098)
- FIX Typo in CRDT Plugin: `RxDDcrdtPlugin` is now `RxDBcrdtPlugin` [#4094](https://github.com/pubkey/rxdb/pull/4094) Thanks [@jwallet](https://github.com/jwallet)

### 13.7.0 (24 October 2022)

- ADD [CRDT Plugin](./docs-src/crdt.md)
- FIX calling `.remove()` on an `RxDocument` must update the internal data of the document with the deleted state.
- FIX Stop retries when replication gets canceled [#4088](https://github.com/pubkey/rxdb/pull/4088) Thanks [@Whoops](https://github.com/Whoops)

### 13.6.0 (19 October 2022)

- ADD example [how to use RxDB with Flutter](https://github.com/pubkey/rxdb/tree/master/examples/flutter)
- FIX many typos from the [TYPOFIX event](https://github.com/pubkey/rxdb/issues/4024)
- FIX Cannot read properties of null [#4055](https://github.com/pubkey/rxdb/pull/4055) Thanks [@Albert-Gao](https://github.com/Albert-Gao)
- FIX(sqlite) do not run pragma inside of transaction

### 13.5.1 (15 October 2022)

- ADD in `fastUnsecureHash()` use polyfill if `TextEncoder` is not available

### 13.5.0 (12 October 2022)

- FIX many typos from the [TYPOFIX event](https://github.com/pubkey/rxdb/issues/4024)
- FIX `lastOfArray()` may return undefined if array is empty [#4011](https://github.com/pubkey/rxdb/pull/4011) Thanks [@AlexErrant](https://github.com/AlexErrant)
- FIX Remove legacy triple slash directives [#4023](https://github.com/pubkey/rxdb/pull/4023) Thanks [@jeromepochat](https://github.com/jeromepochat)
- FIX randomly failing replication test

### 13.4.5 (7 October 2022)

- REFACTORED the landingpage to have less blinking and no more autoplay audio.

### 13.4.4 (4 October 2022)

- ADD new premium plugin `RxStorage Localstorage Meta Optimizer`

### 13.4.2 (3 October 2022)

### 13.4.1 (2 October 2022)

- REFACTOR stuff for a new optimization plugin

### 13.4.0 (28 September 2022)

- FIX image attachments not working correctly in the browser
- FIX Push batchSize in not respected [#3994](https://github.com/pubkey/rxdb/issues/3994)
- FIX boolean indexes not working [#3994](https://github.com/pubkey/rxdb/issues/3994)

### 13.3.0 (26 September 2022)

- FIX(sqlite) use dollar params instead of named params
- CHANGE run performance tests without the `dev-mode` plugin
- IMPROVE performance of document writes by not using try-catch in a hot path.
- FIX `RxDatabase.remove()` must properly remove the collection storage together with the replication states.

### 13.2.0 (22 September 2022)

- FIX respect the `prefers-reduced-motion` media query to not show blinking animations to neurodiverse people at the landingpage.
- ADD `pull.responseModifier` to the graphql replication plugin so that you can aggregate the checkpoint from the returned graphql response.

### 13.1.0 (19 September 2022)

- FIX saving multiple attachments broke previously stored attachments on some storages.
- UPDATE graphql websocket dependencies [#3980](https://github.com/pubkey/rxdb/pull/3980) Thanks [@herefishyfish](https://github.com/herefishyfish)
- FIX on `RxCollection.remove()` the related storages like the meta of replications, must also be removed.

### 13.0.3 (17 September 2022)

- FIX sorting via `event-reduce` did not work when `key-compression` plugin was used.

### 13.0.2 (16 September 2022)

- FIX `event-reduce` did not work when `key-compression` plugin was used.

### 13.0.1 (16 September 2022)

### 13.0.0 (16 September 2022) BREAKING [read the announcement](./docs-src/releases/13.0.0.md)

- FIX `graphQLSchemaFromRxSchema()` must not create broken schema when there are no `headerFields`

- ADD credentials settings to the GraphQL replication plugin [#3976](https://github.com/pubkey/rxdb/pull/3976) Thanks [@marcoklein](https://github.com/marcoklein)

- RENAMED the `ajv-validate` plugin to `validate-ajv` to be in equal with the other validation plugins.
- The `is-my-json-valid` validation is no longer supported until [this bug](https://github.com/mafintosh/is-my-json-valid/pull/192) is fixed.
- REFACTORED the [schema validation plugins](./docs-src/schema-validation.md), they are no longer plugins but now they get wrapped around any other RxStorage.
  - It allows us to run the validation inside of a [Worker RxStorage](./docs-src/rx-storage-worker.md) instead of running it in the main JavaScript process.
  - It allows us to configure which `RxDatabase` instance must use the validation and which does not. In production it often makes sense to validate user data, but you might not need the validation for data that is only replicated from the backend.
- REFACTORED the [key compression plugin](./docs-src/key-compression.md), it is no longer a plugin but now a wrapper around any other RxStorage.
  - It allows to run the key-comresion inside of a [Worker RxStorage](./docs-src/rx-storage-worker.md) instead of running it in the main JavaScript process.

- REFACTORED the encryption plugin, it is no longer a plugin but now a wrapper around any other RxStorage.
  - It allows to run the encryption inside of a [Worker RxStorage](./docs-src/rx-storage-worker.md) instead of running it in the main JavaScript process.
  - It allows do use asynchronous crypto function like [WebCrypto](https://developer.mozilla.org/en-US/docs/Web/API/Web_Crypto_API)
- Store the password hash in the same write request as the database token to improve performance.

- REMOVED many unused plugin hooks because they decreased the performance.

- REMOVED support for temporary documents [see here](https://github.com/pubkey/rxdb/pull/3777#issuecomment-1120669088)
- REMOVED RxDatabase.broadcastChannel The broadcast channel has been moved out of the RxDatabase and is part of the RxStorage. So it is not longer exposed via `RxDatabase.broadcastChannel`.

- In the RxDB internal `_meta.lwt` field, we now use 2 decimals number of the unix timestamp in milliseconds.

- REMOVE RxStorageStatics `.hash` and `.hashKey`

- CHANGE removed default usage of `md5` as default hashing. Use a faster non-cryptographic hash instead.
  - ADD option to pass a custom hash function when calling `createRxDatabase`.

- Removed the `liveInterval` option of the replication. It was an edge case feature with wrong defaults. If you want to run the pull replication on internval, you can send a `RESYNC` event manually in a loop.

- CHANGE use `Float` instead of `Int` to represent timestamps in GraphQL.

- REPLACED `RxReplicationPullError` and `RxReplicationPushError` with normal `RxError` like in the rest of the RxDB code.
- REMOVED the option to filter out replication documents with the push/pull modifiers [#2552](https://github.com/pubkey/rxdb/issues/2552) because this does not work with the new replication protocol.
- CHANGE default of replication `live` to be set to `true`. Because most people want to do a live replication, not a one time replication.

- CHANGED Attachment data is now always handled as `Blob` because Node.js does support `Blob` since version 18.0.0 so we no longer have to use a `Buffer` but instead can use Blob for browsers and Node.js
- FIXED multiple problems with encoding attachments data. We now use the `js-base64` library which properly handles utf-8/binary/ascii transformations.

- RENAMED the `server` plugin is now called `server-couchdb` and `RxDatabase.server()` is now `RxDatabase.serverCouchDB()`
- ADDED the [websocket replication plugin](./docs-src/replication-websocket.md)
- ADDED the [FoundationDB RxStorage](./docs-src/rx-storage-foundationdb.md)

- FIX `couchdb-server` plugin missed out events from the replication.

- ADD Support JsonSchema for nested additionalProperties [#3952](https://github.com/pubkey/rxdb/pull/3952) Thanks [@swnf](https://github.com/swnf)

- REFACTORED the layout of `RxChangeEvent` to better match the RxDB requirements and to fix the 'deleted-document-is-modified-but-still-deleted' bug.

### 12.7.16 (18 July 2022)

### 12.7.15 (18 July 2022)

### 12.7.14 (18 July 2022)

### 12.7.13 (18 July 2022)

### 12.7.12 (17 July 2022)

- CHANGE use eslint rule `require-await` to reduce build size.

### 12.7.11 (17 July 2022)

### 12.7.10 (17 July 2022)

### 12.7.9 (17 July 2022)

### 12.7.8 (15 July 2022)

### 12.7.7 (15 July 2022)

### 12.7.6 (15 July 2022)

### 12.7.5 (15 July 2022)

- FIX unify checkpoint behavior across all RxStorage implementations.
- FIX github release bot to only post non-patch releases to discord.

### 12.7.4 (15 July 2022)

- ADD export type `CategorizeBulkWriteRowsOutput`
- CHANGE `RxStorageInstance.getChangedDocumentsSince()` only returns the last checkpoint, not one for each document.

### 12.7.3 (14 July 2022)

- ADD export type `RxStorageDefaultCheckpoint`

### 12.7.2 (14 July 2022)

### 12.7.1 (14 July 2022)

### 12.7.0 (14 July 2022)

- FIX [#3839](https://github.com/pubkey/rxdb/pull/3839) executing insert -> remove -> insert -> remove does not work. Thanks [@nisarpeitang](https://github.com/nisarpeitang)
- ADD `checkpoint` to the internal used events that are emitted in the `RxStorageInstance.changestream()`.
- FIX randomly failing test with dexie.js RxStorage.
- ADD `custom` parameter to `RxStorageInstance.bulkWrite()`

### 12.6.14 (7 July 2022)

- Moved from gitter to [discord](https://discord.gg/gNAuePsN)
- ADD `bulkSize` option to [Memory Synced RxStorage](https://rxdb.info/rx-storage-memory-synced.html)

### 12.6.13 (6 July 2022)

- ADD `getPouchDBOfRxCollection()` to easy access the PouchDB instance of a RxCollection.

### 12.6.11 (5 July 2022)

- Add the [Memory Synced RxStorage](https://rxdb.info/rx-storage-memory-synced.html) to the premium plugins.

### 12.6.10 (5 July 2022)

### 12.6.9 (4 July 2022)

- Add conflict handling to RxCollection.

### 12.6.8 (2 July 2022)

### 12.6.7 (1 July 2022)

### 12.6.6 (1 July 2022)

### 12.6.5 (30 June 2022)

- ADD `isRxDatabaseFirstTimeInstantiated()`

### 12.6.4 (30 June 2022)

### 12.6.3 (29 June 2022)

### 12.6.2 (29 June 2022)

### 12.6.1 (29 June 2022)

- FIX RxStorageReplication must work with local documents.

### 12.6.0 (29 June 2022)

- The worker RxStorage will no longer reuse the worker so that multiple RxDatabase instances can use different workers for better performance.
- Cross-Tab event propagation is now handled by the RxStorage implementations, not by the RxDatabase. This allows to better combine RxStorages and plugins/wrappers.

### 12.5.4 (23 June 2022)

- Only check if final field have been changed in dev-mode.
- Fix `atomicUpsert()` broken when document was replicated before. [#3856](https://github.com/pubkey/rxdb/pull/3856). Thanks [@AntonOfTheWoods](https://github.com/AntonOfTheWoods)
- Refactor revision handling
- Fix the `_rev` that is passed to an RxStorage must be respected by the RxStorage.

### 12.5.3 (15 June 2022)

### 12.5.1 (15 June 2022)

### 12.5.0 (15 June 2022)

- UPDATE Node.js to version `18.3.0`
- FIX: RxStorage should never emit an eventBulk with an empty events array.
- Update PouchDB to `7.3.0` Thanks [@cetsupport](https://github.com/cetsupport).
- CHANGE (RxStorage) revision hash must not include the `_meta` field.
- Added new Stream replication for internal usage in plugins.

### 12.4.3 (27 May 2022)

- SQLite RxStorage: Add support for specific query indexes.

### 12.4.2 (23 May 2022)

- FIX query planner did not pick the correct index on `$eq` operations.
- IMPROVE performance of the memory RxStorage
- IMPROVE performance of custom index creation

### 12.4.1 (12 May 2022)

- ADD query optimizer to premium plugins.

### 12.4.0 (12 May 2022)

- REFACTOR if no sort order is set on a query, use a better matching sort order and not just the primary key.

### 12.3.2 (10 May 2022)

### 12.3.1 (10 May 2022)

### 12.3.0 (10 May 2022)

- OPTIMIZE `isFindOneByIdQuery()` should be `true` when only the primary field is queried with an `$eq`
- REWRITE query planner to use better indexeses in dexie.js and memory storage.

### 12.2.0 (9 May 2022)

- ADD attachment support to SQLite `RxStorage`
- ADD attachment support to IndexedDB `RxStorage`
- FIX collections with a dash in the name where not properly removed [#3785](https://github.com/pubkey/rxdb/pull/3785) Thanks [@mmouterde](https://github.com/mmouterde)
- FIX data still there despite remove and destroy calls [#3788](https://github.com/pubkey/rxdb/pull/3788) Thanks [@mmouterde](https://github.com/mmouterde)

### 12.1.0 (6 May 2022)

- ADD `notifyAboutRemoteChange()` to the GrapQL replication and replication primitives.
- ADD attachment support to memory `RxStorage`.
- FIX default of `waitForLeadership` in replication primitives must be `true`

### 12.0.8 (4 May 2022)

- IMPROVE memory storage performance.

### 12.0.7 (3 May 2022)

### 12.0.6 (3 May 2022)

### 12.0.5 (3 May 2022)

### 12.0.4 (3 May 2022)

### 12.0.3 (3 May 2022)

### 12.0.2 (2 May 2022)

- FIX dexie.js storage does not work with keyCompression when having a nested schema.

### 12.0.1 (28 April 2022)

- Added `autoStart` option to the replication plugins [#3775](https://github.com/pubkey/rxdb/pull/3775) Thanks [@mmouterde](https://github.com/mmouterde)
- Fix [#778](https://github.com/pubkey/rxdb/pull/3778) Storing string array was broken in the dexie storage. Thanks [@mmouterde](https://github.com/mmouterde)

### 12.0.0 (26 April 2022) BREAKING [read the announcement](./docs-src/releases/12.0.0.md)

- All indexes that do not contain the primaryKey, get the primary key added.
- You can now set a custom index when doing a query.
- Unified the replication primitives and the GraphQL replication plugin.
- Removed the deprecated in-memory plugin.
- Added cleanup plugin
- Refactor local documents plugin to only create a storage instance for local documents when needed.
- Removed the `core` plugin. The default export `from 'rxdb'` now exports only the RxDB core without plugins.

- The Dexie.js RxStorage is no longer in beta mode.
- Added the in memory storage plugin.
- Added `RxDocument().toMutableJSON()`
- Added `RxCollection().bulkUpsert()`
- Added optional `init()` function to `RxPlugin`.
- dev-mode: Add check to ensure all top-level fields in a query are defined in the schema.
- Support for array field based indexes like `data.[].subfield` was removed, as it anyway never really worked.
- Refactored the usage of RxCollection.storageInstance to ensure all hooks run properly.
- Refactored the encryption plugin so no more plugin specific code is in the RxDB core.
- Removed the encrypted export from the json-import-export plugin. This was barely used and made everything more complex. All exports are no non-encrypted. If you need them encrypted, you can still run by encryption after the export is done.
- RxPlugin hooks now can be defined as running `before` or `after` other plugin hooks.
- Attachments are now internally handled as string instead of `Blob` or `Buffer`
- Fix (replication primitives) only drop pulled documents when a relevant document was changed locally.
- Fix dexie.js was not able to query over an index when `keyCompression: true`

Changes to `RxStorageInterface`:
- `RxStorageInstance` must have the `RxStorage` in the `storage` property.
- The `_deleted` field is now required for each data interaction with `RxStorage`.
- Removed `RxStorageInstance.getChangedDocuments()` and added `RxStorageInstance.getChangedDocumentsSince()` for better performance.
- Added `doesBroadcastChangestream()` to `RxStorageStatics`
- Added `withDeleted` parameter to `RxStorageKeyObjectInstance.findLocalDocumentsById()`
- Added internal `_meta` property to stored document data that contains internal document related data like last-write-time and replication checkpoints.

### 11.6.0 (4 February 2022)

Bugfixes:
  - [#3666](https://github.com/pubkey/rxdb/issues/3666) RxDB with lokijs works bad in Safari and FF when using multiple tabs

Other:
  - Replication primitives must throw an error if `_deleted` field is missing. [#3671](https://github.com/pubkey/rxdb/pull/3671)

### 11.5.1 (30 January 2022)

Bugfixes:
  - `RxStorage.statics.getQueryMatcher()` must not match documents with `_deleted: true`.
  - Fixed multiple problems with `RxCollection.findByIds$()` [#3659](https://github.com/pubkey/rxdb/pull/3659) Thanks [@Hideman85](https://github.com/Hideman85)

### 11.5.0 (30 January 2022)

Features:
  - Improve emitted errors of the GraphQL replication [#3630](https://github.com/pubkey/rxdb/pull/3630) Thanks [@nirvdrum](https://github.com/nirvdrum)
  - Added Dexie.js based `RxStorage`. [Read the docs](https://rxdb.info/rx-storage-dexie.html)

### 11.4.0 (28 January 2022)

Bugfixes:
  - `RxDocument.toJSON()` is leaking meta field `_deleted`. [#3645](https://github.com/pubkey/rxdb/pull/3645) Thanks [@Bessonov](https://github.com/Bessonov)

Features:
  - Allow truthy values for the GraphQL replication `deletedFlag` field. [#3644](https://github.com/pubkey/rxdb/pull/3644) Thanks [@nirvdrum](https://github.com/nirvdrum)

Other:
  - `.findOne(documentId)` should use `RxStorage().findDocumentsById()` instead of `RxStorage().query()`

### 11.3.0 (17 January 2022)

Bugfixes:
  - GraphQL replication: Unnecessary local document writes fill up the database [#3627](https://github.com/pubkey/rxdb/pull/3627) Thanks [@hdwatts](https://github.com/hdwatts)

### 11.2.0 (12 January 2022)

Bugfixes:
  - Replication Primitives: Local writes while running the `pull` must not be lost but send to the remote.
  - Replication Primitives: Should not stack up failed runs and then run many times.
  - Support composite indices in schema literal types [#3609](https://github.com/pubkey/rxdb/pull/3609) Thanks [@nirvdrum](https://github.com/nirvdrum)

### 11.1.0 (6 January 2022)

Features:
  - Added `toTypedRxJsonSchema` and `ExtractDocumentTypeFromTypedRxJsonSchema` to generate the document types from the schema.

### 11.0.0 (3 January 2022) BREAKING [read the announcement](./docs-src/releases/11.0.0.md)

BREAKING:
  - RxStorage: The non async functions `prepareQuery`, `getSortComparator` and `getQueryMatcher` have been moved out of `RxStorageInstance` into `RxStorage`. This was needed to have better WebWorker support. This will not affect you do not use a custom `RxStorage` implementation.
  - LokiJS: Do not use the `IdleQueue` of the RxDatabase to handle calls to saveDatabase(), instead wait for CPU idleness of the JavaScript process.
  - `RxStorageInterface`:
    - Replaced all `Map` with plain json objects so that they can be `JSON.stringify`-ed
    - Replaced typings of event stream to use `EventBulk` and process events in bulks to save performance.
    - Move all static methods into the `statics` property so we can code-split when using the worker plugin.
    - `digest` and `length` of attachment data is now created by RxDB, not by the RxStorage. [#3548](https://github.com/pubkey/rxdb/issues/3548)
    - Added the statics `hashKey` property to identify the used hash function.
  - Internally all events are handles via bulks, this saves performance when events are transfered over a WebWorker or a BroadcastChannel.
  - Removed the deprecated `recieved` methods, use `received` instead. [See #3392](https://github.com/pubkey/rxdb/pull/3392)
  - Removed the `no-validate` plugin. To use RxDB without schema validation, just do not add a validation plugin to your custom build.

Bugfixes:
  - Do not throw an error when database is destroyed while a GraphQL replication is running.
  - Compound primary key migration throws "Value of primary key(s) cannot be changed" [#3546](https://github.com/pubkey/rxdb/pull/3546) Thanks [@nothingkid](https://github.com/nothingkid)
  - Allow `_id` as primaryKey [#3562](https://github.com/pubkey/rxdb/pull/3562) Thanks [@SuperKirik](https://github.com/SuperKirik)
  - LokiJS: Remote operations do never resolve when remote instance was leader and died.

Other:
  - LokiJS: All documents are stored with a `$lastWriteAt` field, so we can implement an auto compaction later.
  - Transpile `async`/`await` to promises instead of generators. via [babel-plugin-transform-async-to-promises](https://github.com/rpetrich/babel-plugin-transform-async-to-promises)

### 10.5.4 (30 November 2021)

Bugfixes:
  - LokiJS: Do not call `saveDatabase()` when no persistence adapter is given.
  - Query returns outdated result in second subscription [#3498](https://github.com/pubkey/rxdb/issues/3498) Thanks [@swnf](https://github.com/swnf)
  - Spawning a server when full leveldown-module is used must not throw an error.

### 10.5.3 (19 November 2021)

Bugfixes:
  - PouchDB: `getSortComparator()` broken on some complex `$or` query.

### 10.5.2 (18 November 2021)

Other:
  - GraphQL replication must wait for `requestIdlePromise` to not slow down more important tasks.

Bugfixes:
  - LokiJS: Directly create local state when instance becomes leader.
  - LokiJS: `mustUseLocalState()` should not create multiple local states.

### 10.5.1 (15 November 2021)

Bugfixes:
  - GraphQL replication should affect `requestIdlePromise` and while replication IO is running, the database must not be idle.
  - Creating a collection that has existed before must not cause a database write.
  - LokiJS: Fixed error log when reloading while having the database open in multiple browser tabs.

### 10.5.0 (15 November 2021)

Other:
  - Removed useless runtime check of database name, only check in dev-mode.

Changes:
  - LokiJS: Use custom save handler instead of setting `autosave: true`

### 10.4.1 (13 November 2021)

Other:
  - Decreased build size by not importing `pouchdb-utils`
  - Improve build size and performance by replacing [deep-equal](https://www.npmjs.com/package/deep-equal) with [fast-deep-equal](https://github.com/epoberezkin/fast-deep-equal#readme)
  - Remove module `random-token` and use the same random string generator everywhere.

### 10.4.0 (11 November 2021)

Bugfixes:
  - LokiJS: Ensure events emit exact the same data as with PouchDB.
  - LokiJS: Queries with limit and skip where broken.
  - LokiJS: Fix all bugs and run the whole test suite with LokiJS Storage
  - Fix PouchDB RxStorage sometimes returned wrong sort comparison results.

Other:
  - Updated [event-reduce](https://github.com/pubkey/event-reduce) for more optimizations.
  - Allow dash character `-` in collection and database names.

### 10.3.5 (8 November 2021)

Bugfixes:
  - LokiJS `findDocumentsById()` returned additional `$loki` property.
  - LokiJS `bulkAddRevisions()` must not mutate the input.
  - LokiJS deletes on GraphQL replication must work.

### 10.3.4 (7 November 2021)

Bugfixes:
  - LokiJS: Upserting a deleted document did not work.
  - LokiJS: Storage queries returned additional `$loki` property.

### 10.3.3 (6 November 2021)

Bugfixes:
  - LokiJS Storage must have a deterministic sort order.

### 10.3.2 (5 November 2021)

Bugfixes:
  - Sort queries broken with LokiJS RxStorage.

### 10.3.1 (5 November 2021)

Bugfixes:
  - Fix endless loop when using GrapQL-replication & LokiJS RxStorage.

### 10.3.0 (4 November 2021)

Features:
  - Added LokiJS `RxStorage` plugin.

Bugfixes:
  - Fixed missing closings of `RxStorage` instances when the database or collection is destroyed.

Other:
  - Improved performance of write operations.
  - Removed unnecessary abstraction layer of `LeaderElector`

### 10.2.2 (25 October 2021)

Bugfixes:
  - Migration with attachments removes attachment mime types [#3460](https://github.com/pubkey/rxdb/issues/3460) Thanks [@swnf](https://github.com/swnf)

Other:
  - Improved performance when many queries are created in a short timespan.
  - Database- and collection names can now contain the minus char `-`.

### 10.2.1 (20 October 2021)

Bugfixes:
  - GraphQL replication: push not working with keyCompression.
  - `Buffer` is not available in browsers [#3454](https://github.com/pubkey/rxdb/issues/3454) Thanks [@swnf](https://github.com/swnf)

### 10.2.0 (13 October 2021)

Bugfixes:
  - Observed document data must be deep freezed in dev mode [#3434](https://github.com/pubkey/rxdb/issues/3434) Thanks [@chrisdrackett](https://github.com/chrisdrackett)

Other:
  - We now have set `sideEffects: false` to the default in the package.json so tree shaking can work.
  - Optimized memory usage in the query cache.

Features:
  - Added [replication primitives plugin](./docs-src/replication.md)

### 10.1.0 (27 September 2021)

Other:
  - Refactored the migration plugin for better performance by writing the documents in bulk requests
  - Added svelte example [#3287](https://github.com/pubkey/rxdb/pull/3287) Thanks [@bkeating](https://github.com/bkeating)
  - Improved error messages

Bugfixes:
  - [#3319](https://github.com/pubkey/rxdb/issues/3319) Graphql replication checkpoint was not deleted after running `RxDatabase.remove()`
  - Fixed spelling of `recieved -> received` everywhere. The old getters are still useable but `deprecated` [#3392](https://github.com/pubkey/rxdb/pull/3392). Thanks [chrisdrackett](https://github.com/chrisdrackett)

### 10.0.3 (9 August 2021)

Bugfixes:
  - Calling bulk-methods with an empty array must not throw an error.
  - `RxCollection.remove()` does not delete local documents [#3319](https://github.com/pubkey/rxdb/issues/3319)

### 10.0.0 (20 July 2021) BREAKING [read the announcement](./docs-src/releases/10.0.0.md)

Breaking:
  - Setting a `primaryKey` for a schema is now required.
  - When using the type `RxJsonSchema<DocType>` the `DocType` is now required.
  - A JsonSchema must have the `required` array at the top level and it must contain the primary key.

  - Outgoing data is now `Readonly` typed and [deep-frozen](https://developer.mozilla.org/de/docs/Web/JavaScript/Reference/Global_Objects/Object/freeze) in dev mode

  - `RxDocument.putAttachment()` no longer supports string as data, only `Blob` or `Buffer`.
  - Changed the default of `putAttachment` to `skipIfSame=true`.

  - Removed the deprecated `atomicSet()`, use `atomicPatch()` instead.
  - Removed the deprecated `RxDatabase.collection()` use `RxDatabase().addCollections()` instead.

  - Moved everything pouchdb related to the `pouchdb` plugin.
  - Pouchdb plugins are not longer added via `addRxPlugin()` but `addPouchPlugin()`. (RxDB plugins are still added via `addRxPlugin`).
  - Removed plugin hook `preCreatePouchDb`.
  - Removed the `watch-for-changes` plugin, this is now directly integrated into the pouchdb `RxStorage`.
  - Removed the `adapter-check` plugin. (The function `adapterCheck` has moved to the pouchdb plugin).

  - Calling `RxDatabase.server()` now returns a promise that resolves when the server is started up.
  - Changed the defaults of `PouchDBExpressServerOptions` from the `server()` method, by default we now store logs in the tmp folder and the config is in memory.
  - Renamed `replication`-plugin to `replication-couchdb` to be more consistend in naming like with `replication-graphql`
    - Renamed `RxCollection().sync()` to `RxCollection().syncCouchDB()`

  - Renamed the functions of the json import/export plugin to be less confusing
    - `dump()` is now `exportJSON()`
    - `importDump()` is now `importJSON()`
  - `RxCollection` uses a separate pouchdb instance for local documents, so that they can persist during migrations.

Features:
  - Added support for composite primary keys.

Other:
  - Moved all `should never happen` errors into own error code.

Typings:
  - Improved typings of error codes.

### 9.21.0 (30 June 2021)

Features:
  - Added `dataPath` property to GraphQL replication pull options to allow the document JSON lookup path to configured instead of assuming the document data is always the first child of the response [#2606](https://github.com/pubkey/rxdb/issues/2606) Thanks [@joshmcarthur](https://github.com/joshmcarthur)

Types:
  - `getLocal()` can return `undefined`. Thanks [@chrisdrackett](https://github.com/chrisdrackett)
  - Fixed typings in the dependencies so you can use `noUncheckedIndexedAccess`. Thanks [@seanwu1105](https://github.com/seanwu1105)

### 9.20.0 (15 May 2021)

Bugfixes:
  - Auto-cancel one time couchdb replications to not cause a memory leak
  - Fixed another memory leak when calling the couchdb replication many times.

### 9.19.0 (12 May 2021)

Features:
  - Added the [backup-plugin](https://rxdb.info/backup.html)

Other:
  - Updated `rxjs` to version `7.0.1`

### 9.18.0 (26 April 2021)

Bugfixes:
  - Fixed memory leak in `RxCollection().findByIds$()`

Other:
  - Added collection name when throwing errors in `RxQuery`

### 9.17.1 (21 April 2021)

Other:
  - Added hints abount 2021 user survey.

### 9.17.0 (14 April 2021)

Features:
  - Added possibility to change, update, remove and add `RxAttachment`s inside of a migration strategy.

### 9.16.0 (12 April 2021)

Features:
  - Added `RxDatabase.migrationStates()` which returns an observable to observe the state of all ongoing migrations.
  - Added `startupPromise` to the returned object of `RxDatabase().server()`

Bugfixes:
  - Ensure every background task is done when `RxDatabase.destroy()` resolves. [#2938](https://github.com/pubkey/rxdb/issues/2938)

Other:
  - Added analytics to docs page

### 9.15.0 (25 February 2021)

Bugfixes:
  - Updated `pouchdb-all-dbs` fixes [#2874](https://github.com/pubkey/rxdb/issues/2874)  Thanks [@openscript](https://github.com/openscript)

Other:
  - Determinstic handling of revision keys during data migration
  - Added more information to `RxError` when data migration fails

### 9.14.0 (14 February 2021)

Features:
  - Added `RxReplicationState.awaitInitialReplication()`

Bugfixes:
  - Using the replication plugins must not required to also use leader-election
  - Refactor `QueryCache.triggerCacheReplacement()` to not spawn `setTimeout` regulary. This is needed for server side rendering with angular universal.

Other:
  - Added server side rendering to the [angular example](https://github.com/pubkey/rxdb/tree/master/examples/angular)

### 9.13.0 (10 February 2021)

Features:

  - Added `RxCollection().bulkRemove()` [#2845](https://github.com/pubkey/rxdb/pull/2845) Thanks [@qinyang912](https://github.com/qinyang912)

Other:

  - Improved typings of `insertLocal()` [#2850](https://github.com/pubkey/rxdb/pull/2850) Thanks [@openscript](https://github.com/openscript)
  - Improved typings of `bulkInsert()`

### 9.12.1 (24 January 2021)

Bugfixes:
  - [#2785](https://github.com/pubkey/rxdb/pull/2785) postInsert hook not working when use bulkInsert to insert doc. Thanks [@qinyang912](https://github.com/qinyang912)
  - Setted `sideEffects: true` for main module [#2798](https://github.com/pubkey/rxdb/issues/2798)

Other:
  - (docs) added warning about indexeddb adapter
  - Upgraded typescript to `4.1.3`

### 9.12.0 (3 January 2021)

Features:
  - Allow `primary` and `ref` at the same time in a schema. [#2747](https://github.com/pubkey/rxdb/issues/2747)

Bugfixes:
  - [#2705](https://github.com/pubkey/rxdb/issues/2705) when use bulkInsert to insert doc, the rxDocument property on changeEvent is an object, not a RxDocument instance. Thanks [@qinyang912](https://github.com/qinyang912)
  - When the mutation function of `atomicUpdate()` has thrown once, it was not possible to use it again.

### 9.11.0 (13 December 2020)

Features:
  - Added `putAttachment(skipIfSame)`, if set to `true` a write will be skipped if the attachment already exists with the same data.

Bugfixes:
  - `awaitInitialReplication()` resolves on failed replication [#2745](https://github.com/pubkey/rxdb/pull/2745). Thanks [@dome4](https://github.com/dome4)
  - `insertLocal()` not emitted the state change across tabs

Other:
  - Added `name` identifier to `RxPlugin`
  - Throw error when `dev-mode` plugin is added multiple times because there is no way that this was done intentional likely the developer has mixed core and default usage of RxDB.
  - Fix reported security problem with the query builders mquery api.

### 9.10.1 (23 November 2020)

Other:
  - Additional refactorings to improve collection creation speed

### 9.10.0 (23 November 2020)

Features:
  - Added `RxCollection.getLocal$()` and `RxDatabase.getLocal$()` to observe local documents.
  - Added `RxDatabase.addCollections()` to create multiple collections at once. Is faster and better typed than the now deprecated `RxDatabase.collection()`

Other:
  - Improved typings for `pouchdb.changes()`
  - Moved from travisci to github actions

### 9.9.0 (10 November 2020)

Other:
  - Improved startup performance by doing a index-exist check
  - Added check for `properties` to dev-mode schema check
  - Add better checks for query input in dev-mode

### 9.8.0 (2 November 2020)

Features:
  - Added subscription parameters for `graphQLSchemaFromRxSchema()`
  - Added [RxDocument.atomicPatch()](https://rxdb.info/rx-document.html#atomicpatch)

Bugfixes:
  - (types) Returned values of `syncGraphQL()` did not type-match with `RxGraphQLReplicationState`
  - `RxDocument.atomicUpdate()` now does a retry on 409 write conflicts

Other:
  - Added authentication to graphql example
  - Deprecated `RxDocument.atomicSet()`. Used `atomicPatch` instead, it works better with typescript
  - (docs) added workarounds for 6-connection limit at couchdb replication [#2659](https://github.com/pubkey/rxdb/pull/2659). Thanks [@MuresanSergiu](https://github.com/MuresanSergiu)

### 9.7.1 (22 October 2020)

Bugfixes:
  - Server-Plugin: Replication did not work until there is at least one document.
  - Fix skipping docs in graphql push replication [#2627](https://github.com/pubkey/rxdb/pull/2627) Thanks [@DDoerner](https://github.com/DDoerner)

### 9.7.0 (21 October 2020)

Bugfixes:
  - `RxLocalDocument.$` emitted to often on changes [#2471](https://github.com/pubkey/rxdb/issues/2471)
  - Fix typings of `RxReplicationState.collection`

Features:
  - Allow to skip docs in push/pull modifiers with the graphql-replication. [#2552](https://github.com/pubkey/rxdb/issues/2552) Thanks [@DDoerner](https://github.com/DDoerner)
  - Allow to type the data of `RxLocalDocument` like `myDatabase.getLocal<{foo: string}>('bar')`

Other:
  - Refactored GraphQL replication to run faster [#2524](https://github.com/pubkey/rxdb/pull/2524/) Thanks [@corinv](https://github.com/corinv)

### 9.6.0 (7 September 2020)

Features:
  - Add `RxReplicationState.setHeaders()` [#2399](https://github.com/pubkey/rxdb/pull/2399/) Thanks [@DDoerner](https://github.com/DDoerner)
  - Added `RxCollection.findByIds$()` [see](./docs-src/tutorials/rx-collection.md#findbyids$)

Bugfixes:
  - wrong key handling on compound indexes [#2456](https://github.com/pubkey/rxdb/pull/2456/) Thanks [@dome4](https://github.com/dome4)
  - Nested `$or` queries where broken when they used the primaryKey in the selector

### 9.5.0 (2 August 2020)

Other:
  - Upgraded pouchdb to `7.2.2`
  - Upgraded typescript to `3.9.7`

### 9.4.0 (24 July 2020)

Features:
  - Add cache-replacement-policy for the [QueryCache](https://pubkey.github.io/rxdb/query-cache.html)
  - GraphQL replication async modifier function [#2367](https://github.com/pubkey/rxdb/issues/2367)

Bugfixes:
  - GraphQL replication run increasing requests when offline [#2336](https://github.com/pubkey/rxdb/issues/2336)

### 9.3.0 (26 June 2020)

Features:
  - Added (beta) `RxCollection.findByIds()` to get many documents by their id with a better performance.

Other:
  - Added typings for `pouch.allDocs()`

### 9.2.0 (21 June 2020)

Bugfixes:
  - `ref`-fields must be nullable [#2285](https://github.com/pubkey/rxdb/pull/2285/) Thanks [@kunal15595](https://github.com/DDoerner)
  - RxDatabase names can no longer end with a slash [#2251](https://github.com/pubkey/rxdb/issues/2251) which breaks the server plugin.

Other:
  - Added `"sideEffects": false` to all plugins

### 9.1.0 (31 May 2020)

Features:
  - `RxDatabase.server()` does now accept `pouchdbExpressOptions` to set the log file and other stuff configured [on express-pouchdb](https://github.com/pouchdb/pouchdb-server#api)

Bugfixes:
  - prepareQuery should handle all comparison operators [#2213](https://github.com/pubkey/rxdb/pull/2213/) Thanks [@kunal15595](https://github.com/kunal15595)

Other:
  - Added webpack [tree shaking optimization](https://webpack.js.org/guides/tree-shaking/#clarifying-tree-shaking-and-sideeffects) via `sideEffects: false`

### 9.0.0 (16 May 2020) BREAKING [read the announcement](./docs-src/releases/9.0.0.md)

Features:
  - Added `RxQuery.exec(throwIfMissing: true)`
  - Added helper functions to [GraphQL replication](https://rxdb.info/replication-graphql.html) to generate GraphQL Schemas from the `RxJsonSchema`

Bugfixes:
  - GraphQL replication plugin fires exponentially [#2048](https://github.com/pubkey/rxdb/issues/2048)
  - When a `default` is set in the schema, the default values are also applied after `atomicUpdate()` and `atomicSet()`

Breaking:
  - Indexes are now specified at the top-level of the schema-definition. [#1655](https://github.com/pubkey/rxdb/issues/1655)
  - Encrypted fields are now specified at the top-level of the schema-definition
  - Removed all default exports. Please only import the stuff that you really need.
  - Renamed `RxDB.create()` to `createRxDatabase()`
  - Renamed `removeDatabase()` to `removeRxDatabase()`
  - Renamed `plugin()` to `addRxPlugin()`
  - Replaced plugins `error-messages` and `schema-check` with [dev-mode](https://pubkey.github.io/rxdb/custom-build.html#dev-mode)
  - Moved data migration from core to migration plugin
  - Replaced key-compression implementation with [jsonschema-key-compression](https://github.com/pubkey/jsonschema-key-compression)
  - Renamed `RxDatabase.queryChangeDetection` to `eventReduce` and set default to `true` (no beta anymore)
  - Change `.find()` and `.findOne()` to acccept a full MangoQuery with `sort` and `limit` instead of just the selector
  - Chained queries like `collection.find().where('x').eq('foo')` moved out of the core module into the query-builder plugin
  - The internal `hash()` function does now use a RxDB specific salt
  - Change default of `RxDocument().toJSON(withRevAndAttachments)` to `false`
  - Refactored `RxCollection`
  - Creating a collection will no longer emit an `RxChangeEvent`
  - Removed `RxCollection.docChanges$()` because all events are from the docs
  - Renamed `RxSchema.jsonID` to `RxSchema.jsonSchema`
  - Moved remaining stuff of leader-election from core into the plugin
  - Merged multiple internal databases for metadata into one `internalStore`
  - In dev-mode, the GraphQL-replication will run a schema validation of each document that comes from the server

Other:
  - Removed many runtime type checks that now should be covered by typescript in buildtime
  - The GraphQL replication is now out of beta mode

Docs:
  - Removed examples for `require()` CommonJS loading

### 8.9.0 (14 March 2020)

Other:
  - The server plugin now exposes the `pouchApp` [#1992](https://github.com/pubkey/rxdb/pull/1992) Thanks [@Julusian](https://github.com/Julusian)

Features:
  - Added option to replicate revisions with graphql-replication [#2000](https://github.com/pubkey/rxdb/pull/2000) Thanks [@gautambt](https://github.com/gautambt)

### 8.8.0 (5 March 2020)

Other:
  - Upgraded PouchDB and other dependencies

### 8.7.5 (6 January 2020)

Other:
  - Added a new example for electron with the remote API. Thanks [@SebastienWae](https://github.com/SebastienWae)
  - Fixed Typing error on `database.dump()` [#1754](https://github.com/pubkey/rxdb/issues/1754). Thanks [@PVermeer](https://github.com/PVermeer)

Bugfixes:
  - Updates to documents fail with GraphQL replication. [#1812](https://github.com/pubkey/rxdb/issues/1812). Thanks [@gautambt](https://github.com/gautambt)
  - `RxQuery.doesDocumentDataMatch()` was wrong on queries with `$and` which lead to a wrong result with QueryChangeDetection

### 8.7.4 (2 December 2019)

Other:
  - Improved performance of `QueryChangeDetection` by using [array-push-at-sort-position](https://github.com/pubkey/array-push-at-sort-position) instead of re-sorting the whole results of a query
  - Improved performance by removing unnecessary calls to deep-clone

### 8.7.3 (10 November 2019)

Features:
  - Added `RxCollection.bulkInsert()`

Bugfixes:
  - Fix replication of migrated schemas in the server plugin

### 8.7.2 (24 October 2019)

Bugfixes:
  - GraphQL replication sometimes not pushes when a big amount of documents has been pulled before
  - Fixed typings of PouchdbReplicationOptions

Other:
  - Upgrade pouchdb to `7.1.1`
  - Refactor some internals

### 8.7.1 (18 October 2019)

Other:
  - Json-Import now uses `bulkDocs` for better performance
  - Refactored prototype merging so it can be optimised later
  - Moved some check into the check-plugin to optimize production build size
  - Refactor schema-validation-plugins since sub-path validation is no longer needed

### 8.7.0 (11 October 2019)

Features:
  - RxDB server can now be used with an existing express-app. [#1448](https://github.com/pubkey/rxdb/issues/1448) Thanks [@dstudzinski](https://github.com/dstudzinski)
  - Wrapped pouchdb conflict error into `RxError`

Other:
  - Fixed typings of `RxError` parameters
  - Fix GraphQL-example to propper use Websocket-Pub-Sub

### 8.6.0 (4 October 2019)

- Migrated to typescript.
- Fixed import of `@types/pouchdb-core` and `@types/pouchdb-find`

Bugfixes:
  - Fixed typings of `preCreateRxCollection` [#1533](https://github.com/pubkey/rxdb/issues/1533) Thanks [@yanshiyason](https://github.com/yanshiyason)

### 8.5.0 (18 September 2019)

Features:
  - Add ability to use `server` app as a part of bigger Express app [#1448](https://github.com/pubkey/rxdb/issues/1448) Thanks [@dstudzinski](https://github.com/dstudzinski)

Bugfixes:
  - custom server path not working on `server`-plugin [#1447](https://github.com/pubkey/rxdb/issues/1447) Thanks [@dstudzinski](https://github.com/dstudzinski)
  - Fix CORS headers when the request's credentials mode is 'include' [#1450](https://github.com/pubkey/rxdb/issues/1450) Thanks [@dstudzinski](https://github.com/dstudzinski)

Other:
  - Improved `QueryChangeDetection` to not run on irrelevant changes

### 8.4.0 (1 September 2019)

Bugfixes:
  - Fix imports of encryption-plugin to work with rollup [#1413](https://github.com/pubkey/rxdb/issues/1413) Thanks [@kenshyx](https://github.com/kenshyx)
  - Removed `express-pouchdb` from the dependencies [#884](https://github.com/pubkey/rxdb/issues/884)

### 8.3.1 (23 August 2019)

Features:
  - Added `RxQuery.doesDocumentDataMatch()` [read the docs](https://rxdb.info/rx-query.html#doesdocumentdatamatch)

Bugfixes:
  - Attachments not working in electron renderer with IndexedDb adapter [#1371](https://github.com/pubkey/rxdb/issues/1371) Thanks [@rixo](https://github.com/rixo)
  - json export/import not working when a document has attachments [#1396](https://github.com/pubkey/rxdb/pull/1396) Thanks [@rixo](https://github.com/rixo)

Other:
  - Improved performance of query-change-detection by reusing the result of `massageSelector`

### 8.3.0 (5 August 2019)

Features:
  - Added a plugin for [GraphQL-replication](https://rxdb.info/replication-graphql.html)

Bugfixes:
  - .populate() returns findOne() on empty string. This results in a random find [#1325](https://github.com/pubkey/rxdb/issues/1325) Thanks [@PVermeer](https://github.com/PVermeer)

### 8.2.1 (5 July 2019)

Features:
  - Add a [z-schema](https://github.com/zaggino/z-schema) validator plugin [#1157](https://github.com/pubkey/rxdb/pull/1157). Thanks [@phil-lgr](https://github.com/phil-lgr)

Bugfixes:
  - Collection change event was emitted before the actual change happened [#1225](https://github.com/pubkey/rxdb/pull/1225). Thanks [@milanpro](https://github.com/milanpro)

Typings:
  - ADD typings to access the `PouchSyncHandler` of `RxReplicationState`

### 8.2.0 (21 May 2019)

Bugfixes:
  - Vue devtools broke the application [#1126](https://github.com/pubkey/rxdb/issues/1126)

Typings:
  - `RxDocument.getAttachment()` and `RxDocument.allAttachments()` did not return promises
  - ADD RxJsonSchema<T> generic for better TypeScript experience

### 8.1.0 (22 April 2019)

Bugfixes:
  - Server-plugin did not work with absolute paths and leveldb
  - Vue threw `get is not a function` when a RxDocument was added to a component's state
  - `RxDocument.allAttachments()` did throw an error when the document has no `RxAttachment`
  - `RxDocument.toJSON(false)` does no longer return the `_attachments` attribute

### 8.0.7 (6 April 2019)

Bugfixes:
  - Fix creating a collection mutates to arguments object [#939](https://github.com/pubkey/rxdb/pull/939)
  - Fix not having optional encrypted fields in a document throws an error [#917](https://github.com/pubkey/rxdb/issues/917)

### 8.0.6 (20 March 2019)

Features:
  - `RxDocument().toJSON()` can be called with `.toJSON(false)` and then returns not `_rev` attribute

Bugfixes:
  - (typings) Fix `additionalProperties: boolean` is allowed for nested objects
  - (typings) Fix `RxQuery().toJSON()'` was missing

### 8.0.5 (7 February 2019)

Bugfixes:
  - Calling `remove()` on a deleted RxDocument should return a rejected promise [#830](https://github.com/pubkey/rxdb/issues/830)
  - Passing `auto_compaction` to a collection did not work [via gitter](https://gitter.im/pubkey/rxdb?at=5c42f3dd0721b912a5a4366b)
  - `util` missing in react-native [#890](https://github.com/pubkey/rxdb/pull/890)

### 8.0.4 (13 November 2018)

Bugfixes:
  - Updated the dependencies with some bugfixes

### 8.0.3 (29. October 2018)

Bugfixes:
  - Reopening a database after using the wrong password did not work [#837](https://github.com/pubkey/rxdb/issues/837)

### 8.0.2 (7. October 2018)

Features:
  - Allow to use `_id` as primary field [#824](https://github.com/pubkey/rxdb/pull/824). Thanks [@will118](https://github.com/will118)

Bugfixes:
  - `RxDB.removeDatabase()` did not return a Promise [#822](https://github.com/pubkey/rxdb/pull/822). Thanks [@will118](https://github.com/will118)

### 8.0.1 (21. September 2018)

Bugfixes:
  - Does not compile in TypeScript with strict flag enabled [#448](https://github.com/pubkey/rxdb/issues/448)

### 8.0.0 (18. September 2018) BREAKING [read the announcement](./docs-src/releases/8.0.0.md)

Breaking:
  - Upgraded to [pouchdb 7.0.0](https://pouchdb.com/2018/06/21/pouchdb-7.0.0.html)
  - `disableKeyCompression` is renamed to `keyCompression` which defaults to `false`
  - `RxDatabase.collection()` now only accepts the json-schema as schema-attribute
  - It is no longer allowed to set required fields via `required: true`, use `required: ['myfield']` in compliance with the jsonschema standard
  - QueryChangeDetection is not enabled in the RxDatabase-options `queryChangeDetection: true`
  - Setters and `save()` are only callable on temporary documents
  - Removed `RxDocument.synced$` and `RxDocument.resync()`
  - Middleware-Hooks now have `plainJson` as first parameter and `RxDocument`-instance as second
  - Typings have been modified, [see](./docs-src/tutorials/typescript.md)
  - `postCreateRxDocument`-hooks will not be awaited if they are async

Features:
  - Added `RxDocument.atomicSet()`
  - Added `RxCollection.awaitPersistence()` for in-memory-collections
  - Added `RxReplicationState.denied$` [#763](https://github.com/pubkey/rxdb/issues/763)
  - Added option for CORS to server-plugin
  - `this`-scope of collection-hooks are bound to the collection itself [#788](https://github.com/pubkey/rxdb/issues/788)
  - All methods of `RxDocument` are bound to the instance [#791](https://github.com/pubkey/rxdb/issues/791)
  - Added `RxReplicationState.alive$`, [see](./docs-src/replication.md#alive). Thanks [@rafamel](https://github.com/rafamel)

Bugfixes:
  - checkAdapter doesn't cleanup test databases [#714](https://github.com/pubkey/rxdb/issues/714)
  - inMemory collections don't implement static methods [#744](https://github.com/pubkey/rxdb/issues/744)
  - inMemory collections do not sync up removals [#754](https://github.com/pubkey/rxdb/issues/754)
  - Ensure `final` fields cannot be changed on `RxDocument.atomicUpdate()` and `RxDocument.update()`
  - Fixed a missing dependency on the server-plugin

Other:
  - cross-instance communication is now done with https://github.com/pubkey/broadcast-channel (way better performance)
  - Upgrade to eslint 5 (no more babel-eslint)
  - Upgrade to babel7
  - Refactored `plugins/replication/.watchForChanges()` to fix sometimes-breaking-test with `RxReplicationState.complete$`
  - Split `RxCollection.watchForChanges()` into own plugin
  - Refactored `RxQuery`

### 7.7.1 (August 1, 2018)

Bugfixes:
  - newRxError is not a constructor [#719](https://github.com/pubkey/rxdb/issues/719) thanks [@errorx666](https://github.com/errorx666)
  - Collection name validation is too strict [#720](https://github.com/pubkey/rxdb/issues/720) thanks [@errorx666](https://github.com/errorx666)
  - Field names can't be one character long [#717](https://github.com/pubkey/rxdb/issues/717) thanks [@errorx666](https://github.com/errorx666)
  - Invalid value persists in document after failed update [#734](https://github.com/pubkey/rxdb/issues/734) thanks [@rybaczewa](https://github.com/rybaczewa)

Other
  - Moved `@types/core-js` to dev-dependencies [#712](https://github.com/pubkey/rxdb/issues/712)
  - Added more example the the RxQuery-Docs [#740](https://github.com/pubkey/rxdb/pull/740) thanks [@Celludriel](https://github.com/Celludriel)

### 7.7.0 (July 6, 2018)

Bugfixes:
  - Indexes do not work in objects named "properties" [#697](https://github.com/pubkey/rxdb/issues/697)
  - Wrong pouch-location when folderpath used for collection [#677](https://github.com/pubkey/rxdb/issues/677)
  - Mutating a result-array from `RxQuery.exec()` or `RxQuery.$` does not affect future calls [#698#issuecomment-402604237](https://github.com/pubkey/rxdb/issues/698#issuecomment-402604237)

Other:
  - Updated Angular-Example to 6.0.5 Thanks [@fuerst](https://github.com/fuerst)

### 7.6.1 (May 26, 2018)

Bugfixes:
  - Unhandled promise rejection with DOMException [#644](https://github.com/pubkey/rxdb/issues/644)
  - Prevent bug with replication of internal pouchdb's [#641](https://github.com/pubkey/rxdb/pull/641)
  - LocalDocument observe on field not working [#661](https://github.com/pubkey/rxdb/issues/661)
  - Skip defining getter and setter when property not defined in schema [#646](https://github.com/pubkey/rxdb/pull/646)
  - (typings) Fix `type: 'object'` not correctly recognized (via gitter at 2018 Mai 22 19:20)

### 7.6.0 (May 12, 2018)

Bugfixes:
  - Query cache is not being invalidated by replication [#630](https://github.com/pubkey/rxdb/issues/630)

Other:
  - Updated to rxjs 6.0.0
  - Added integration tests for couchdb

### 7.5.1 (May 3, 2018)

Bugfixes:
  - Indexes are no longer required thx [@gvuyk](https://github.com/gvuyk) [#620](https://github.com/pubkey/rxdb/issues/620)

Other:
  - Fixed typings for `additionalProperties` in schemas
  - Added performance-tests
  - Removed workarround for [pouchdb#6733](https://github.com/pouchdb/pouchdb/issues/6733)

Typings:
  - Added optional type for ORM-Methods

### 7.5.0 (April 24, 2018)

Features:
  - Added `RxCollection.insert$`, `RxCollection.update$`, `RxCollection.remove$` [read the docs](https://rxdb.info/rx-collection.html#observe-)

Other:
  - Added `dangerousRemoveCollectionInfo()` for migrations over rxdb-versions.
  - Improved typings for `RxChangeEvent`

### 7.4.4 (April 18, 2018)

Bugfixes:
  - Wrong index used when no sort specified [#609](https://github.com/pubkey/rxdb/issues/609)

Other:
  - Improved typings of `RxChangeEvent` thx [@hubgit](https://github.com/hubgit)

### 7.4.3 (April 7,2018)

Bugfixes:
  - Sort by sub object is not working [#585](https://github.com/pubkey/rxdb/issues/585)
  - Encrypted attachments not working inside of electron-renderer [#587](https://github.com/pubkey/rxdb/issues/587)
  - Schema fails with sub-sub-index [#590](https://github.com/pubkey/rxdb/issues/590)
  - Default value not applied when the stored value is `undefined` [#596](https://github.com/pubkey/rxdb/issues/596)

### 7.4.2 (March 22, 2018)

Bugfixes:
  - Wrong typings with custom build [#576](https://github.com/pubkey/rxdb/issues/576)

Features:
  - Add option to add pouchSettings to all pouchdb-instances [#567](https://github.com/pubkey/rxdb/pull/567) Thx [@EugeniaM](https://github.com/EugeniaM)

### 7.4.1 (March 11, 2018)

Bugfixes:
  - Remove preinstall-script [#558](https://github.com/pubkey/rxdb/issues/558) thx [@adam-lebon](https://github.com/adam-lebon)

### 7.4.0 (March 9, 2018)

Features:
  - Added `RxDatabase.server()` to quickly spawn couchdb-compatibe endpoint out of RxDB. Read [this](https://pubkey.github.io/rxdb/custom-build.html#server)
  - Use `CustomIdleQueue` for atomic updates to enable [#494](https://github.com/pubkey/rxdb/issues/494)

Bugfixes:
  - Default ignored when `0` [#528](https://github.com/pubkey/rxdb/pull/528) thx [@gvuyk](https://github.com/gvuyk)

### 7.3.3 (February 4, 2018)

Other:
  - Update to pouchdb version 6.4.3
  - Improve performance by using the profiler
  - Added typings for internal `pouchdb`-instance

### 7.3.2 (January 25, 2018)

Features:
  - Upgraded to pouchdb 6.4.2. [Read this](https://pouchdb.com/2018/01/23/pouchdb-6.4.2.html)

Typings:
  - Fix `RxCollection.findOne()` can return `null`

Other:
  - Improved [react-native-example](https://github.com/pubkey/rxdb/tree/master/examples/react-native) thx [@Darkbladecr](https://github.com/Darkbladecr)

### 7.3.1 (January 3, 2018)

Bugfixes:
  - Allow `number`-fields as index [#438](https://github.com/pubkey/rxdb/pull/438)
  - Ensure typescript `strict: true` works [#448](https://github.com/pubkey/rxdb/issues/448)

### 7.3.0 (December 18, 2017)

Features:
  - Added [ajv-validate](https://pubkey.github.io/rxdb/custom-build.html#ajv-validate)-plugin. Thx [@rybaczewa](https://github.com/rybaczewa)

Bugfixes:
  - inMemory() throws error when using primary-key [#401](https://github.com/pubkey/rxdb/issues/401)

Other:
  - Update to pouchdb [6.4.0](https://pouchdb.com/2017/12/16/pouchdb-6.4.0.html)
  - Optimize socket-pull by comparing internal last-change-time
  - do not hide fields with `value: undefined` in error-message [#403](https://github.com/pubkey/rxdb/issues/403)

## 7.2.0 (December 7, 2017)

Warning:
  - Removed automatic import of `pouchdb-adapter-memory` for in-memory-collections. Read [this](https://pubkey.github.io/rxdb/in-memory.html)

Features:
  - Added [options-parameter](https://pubkey.github.io/rxdb/plugins.html#options)
  - Added `postCreateRxDocument` [plugin-hook](https://github.com/pubkey/rxdb/blob/master/src/hooks.js)
  - Added [no-validate-plugin](https://pubkey.github.io/rxdb/custom-build.html#no-validate)
  - Added typings for `RxPlugin`

Bugfixes:
  - Query-Cache not used when declaring queries without mango-chain

Other:
  - Do not throw errors if the same plugin is added multiple times
  - Allow getting the collection via `RxDatabase().collection(name: string)`
  - Allow recreating the collection with different schema, if it has no documents
  - Split out error-messages into separate [own plugin](https://pubkey.github.io/rxdb/custom-build.html#error-messages)

## 7.1.1 (November 27, 2017)

Bugfixes:
  - Error on key-compression when nested value is null
  - Fix typings of `RxDocument.putAttachment()`

## 7.1.0 (November 22, 2017)

Other:
  - Reduced build-size by using [rxjs-lettable-operators](https://github.com/ReactiveX/rxjs/blob/master/doc/lettable-operators.md). Read [this](https://github.com/pubkey/rxdb/blob/master/docs-src/install.md#rxjs) if you have problems.
  - Improved typings [#368](https://github.com/pubkey/rxdb/pull/368) thx [@FlorianKoerner](https://github.com/FlorianKoerner)

## 7.0.1 (November 14, 2017)

Bugfixes:
  - Include `pouchdb-adapter-memory` as dependency [#365](https://github.com/pubkey/rxdb/issues/365)

## 7.0.0 (November 14, 2017)

Breaking:
  - Renamed `ingoreDuplicate` to `ingoreDuplicate` [#314](https://github.com/pubkey/rxdb/issues/314)
  - Improved typings [#329](https://github.com/pubkey/rxdb/pull/329) by [@ihadeed](https://github.com/ihadeed)

Features:
  - Added [attachments](https://pubkey.github.io/rxdb/rx-attachment.html)
  - Added [final fields](https://pubkey.github.io/rxdb/rx-schema.html#final)
  - Added [inMemory](https://pubkey.github.io/rxdb/in-memory.html)-collections
  - Added [local documents](https://pubkey.github.io/rxdb/rx-local-document.html)

Bugfixes:
  - Added error-message when you json-import on a non-existing collection [#319](https://github.com/pubkey/rxdb/issues/319)
  - Allow windows-foldernames (with backslash) as collection-name [343](https://github.com/pubkey/rxdb/issues/343)

Other:
  - Split out idle-queue into own [npm-module](http://npmjs.com/package/custom-idle-queue)
  - Enfore usage of strict-equality via eslint

## 6.0.1 (September 20, 2017)

- Fix `core is not defined` [#296](https://github.com/pubkey/rxdb/issues/296)

## 6.0.0 (September 19, 2017) BREAKING

Breaking:
  - Filenames are now kebab-case
  - `pouchdb-replication`-plugin is now imported by default, do not import it by your own.
  - `RxDB.create()` throws if you create the same database twice. (You can use [ignoreDuplicate](https://pubkey.github.io/rxdb/rx-database.html#ignoreduplicate))

Features:
  - Added [RxDatabase.requestIdlePromise()](https://pubkey.github.io/rxdb/rx-database.html#requestidlepromise)
  - Added [RxDB.checkAdapter()](https://pubkey.github.io/rxdb/rx-database.html#checkadapter)
  - Added [ignoreDuplicate](https://pubkey.github.io/rxdb/rx-database.html#ignoreduplicate)-parameter to `RxDB.create()`

Custom-Build:
  - Custom-build is now out of beta
  - If you use a custom-build, you have to change the import-paths. See [custom-build](https://pubkey.github.io/rxdb/custom-build.html)
  - Replication is now its own module [see](https://pubkey.github.io/rxdb/custom-build.html#replication)
  - Json import/exportis now its own module [see](https://pubkey.github.io/rxdb/custom-build.html#json-dump)

Bugfixes:
  - Allow null-selector [#267](https://github.com/pubkey/rxdb/issues/267)
  - `RxQuery.exec()` throws when out of change-event-buffer-bounds [#278](https://github.com/pubkey/rxdb/issues/278)
  - Fix deprecated warning that sometimes occurs with indexeddb-adapter `db.type()`
  - Add fallback to leader-election when [unload](https://github.com/pubkey/unload) not works (mostly when you use RxDB inside of an iFrame)

Other:
  - Use `RxError`-class to throw Custom errors with the `parameters`-attribute
  - Optimize leader-election to not waste resources when many tabs open
  - Optimize schema-parsing when multiple collections have the same schema
  - Reduced build-size by only using async/await if it makes sense
  - Pre-Parse schema to validator when [requestIdleCallback](https://developer.mozilla.org/de/docs/Web/API/Window/requestIdleCallback) available
  - Optimize socket-cleanup by using `requestIdlePromise`
  - Added plugin-hook for `preCreatePouchDb`

## 5.3.0 (August 25, 2017)

Features:
  - Added [custom builds](https://pubkey.github.io/rxdb/custom-build.html)
  - Added [plugin-support](https://pubkey.github.io/rxdb/plugins.html)
  - Added default exports. Use `import RxDB from 'rxdb'` instead of `import * as RxDB from 'rxdb'`

Bugfixes:
  - `RxQuery.or()` did not work with KeyCompression [#252](https://github.com/pubkey/rxdb/issues/252)

## 5.2.1 (July 17, 2017)

Quickfix because of new [pouchdb-import](https://github.com/pouchdb/pouchdb/issues/6603#issuecomment-315867346)

## 5.2.0 (July 17, 2017)

Features:
  - Added [RxCollection.atomicUpsert](https://pubkey.github.io/rxdb/rx-collection.html#atomicupsert)
  - Added [default values](https://pubkey.github.io/rxdb/rx-schema.html#default)
  - Added generic typings so it's easier to be extended [see](https://github.com/pubkey/rxdb/blob/master/examples/angular2/app/src/RxDB.d.ts)

Other:
  - Split out test-util into its own npm-module [async-test-util](https://github.com/pubkey/async-test-util)
  - Upgrade to pouchdb version [6.3.4](https://github.com/pouchdb/pouchdb/releases/tag/6.3.4)

Bugfixes:
  - Settings values to `null` did not work on temporaryDocuments [#215](https://github.com/pubkey/rxdb/issues/215)
  - `RxDocument.atomicUpdate()` did not run when reusing after a while
  - `RxQuery.toString()` was sometimes not predictable

**WARNING**: If you use RxDB with angular2||zone.js, you might have the error [_global is not defined](https://github.com/angular/zone.js/issues/835). Wait for the next zone.js release before updating RxDB.

## 5.1.0 (July 10, 2017)

Features:
  - Added instanceOf-checks

Bugfixes:
  - AutoMigrated caused infinity-loop [#212](https://github.com/pubkey/rxdb/issues/212)
  - Minor bugs on the typings

Other:
  - Use [requestIdleCallback](https://developer.mozilla.org/de/docs/Web/API/Window/requestIdleCallback) on non-prio-tasks for better performance on browsers
  - Optimise socket-pull-intervall to not waste resources on slow devices
  - split out test-util from util to optimize build-size
  - remove lodash completely

## 5.0.0 (June 20, 2017) BREAKING

Features:
  - Added `RxDocument.atomicUpdate()` [docs](https://pubkey.github.io/rxdb/rx-document.html#atomicUpdate)
  - Added `RxCollection.remove()` [docs](https://pubkey.github.io/rxdb/rx-collection.html#clear)
  - Added `RxDatabase.remove()` [docs](https://pubkey.github.io/rxdb/rx-database.html#remove)
  - Added options for `RxCollection.sync()`: direction and pouchdb-replication-settings [docs](https://pubkey.github.io/rxdb/rx-collection.html#sync)
  - Added query-param for `RxCollection.sync()` to allow selector-based replication [docs](https://pubkey.github.io/rxdb/rx-collection.html#sync)
  - Added TemporaryDocuments `RxCollection.newDocument()` [docs](https://pubkey.github.io/rxdb/rx-collection.html#newDocument)

Breaking:
  - `postCreate`-hooks can no longer be async
  - `RxCollection.sync()` completely changed [docs](https://pubkey.github.io/rxdb/replication.html)

Other:
  - Added .babelrc to .npmignore
  - Added build-tests to travis

## 4.1.0 (June 7, 2017)

Features:
  - Added `postCreate`-[hook](https://pubkey.github.io/rxdb/middleware.html#postCreate) [#165](https://github.com/pubkey/rxdb/issues/165)
  - Added `RxQuery.update()` and `RxDocument.update()` [#143](https://github.com/pubkey/rxdb/issues/143) Thanks [@lgandecki](https://github.com/lgandecki)

Bugfixes:
  - QueryCache returns old RxQuery when `.regex()` is used [#190](https://github.com/pubkey/rxdb/issues/190)
  - `RxDocument.resync()` was broken [174](https://github.com/pubkey/rxdb/issues/174)

Other:
  - Throw error if `RxQuery.sort()` runs on field which is not in the schema [#146](https://github.com/pubkey/rxdb/issues/146)
  - extract `watchForChanges` to allow custom sync-operations [#197](https://github.com/pubkey/rxdb/pull/197)
  - Added [travis-ci](https://travis-ci.org/)

## 4.0.2 (May 17, 2017)

Bugfixes:
  - Ensure es6-build does not contain es7-features
  - Ensure everything works after using UglifyJs

## 4.0.1 (May 17, 2017)

Bugfixes:
  - `jsnext:main` and `module` now point to es6 instead of es7-stage-0 [commit](https://github.com/pubkey/rxdb/commit/d3a14cc417b04e32e2c534908dc62b0bcd654a5f) [issue](https://github.com/pubkey/rxdb/issues/172)
  - Sort on primary fails without non-id primary [commit](https://github.com/pubkey/rxdb/commit/59143a61530069f6e90ae203019d494d507330e9)
  - QueryChangeDetection breaks on no-resort-optimisation [commit](https://github.com/pubkey/rxdb/commit/c7f9b3e601d0bfbbde3ee410f00b017b4490dded)

## 4.0.0 (May 5, 2017) BREAKING

Breaking:
  - RxQuery's are now [immutable](https://pubkey.github.io/rxdb/rx-query.html#notice-rxquerys-are-immutable)
  - RxQuery.$ does not emit `null` when running
  - RxQuery will sort by primary (ASC) as default

Features:
  - Added [QueryChangeDetection](https://pubkey.github.io/rxdb/query-change-detection.html) (in **beta**, disabled by default)

Other:
  - upgraded to pouchdb [v6.2.0](https://pouchdb.com/2017/04/20/pouchdb-6.2.0.html)
  - re-executing queries while nothing happend to the collection, is now fetched

## 3.0.8 (April 20, 2017)

Bugfixes:
  - `findOne().$` did not have `limit:1`
  - `findOne(string).$` streams all documents when `_id` as primary

## 3.0.7 (April 10, 2017)

Bugfixes:
  - Fixed es6-imports for webpack-builds

## 3.0.6 (March 29, 2017)

Features:
  - [Population](https://pubkey.github.io/rxdb/population.html) can now be done on arrays

Other:
  - improved typings

## 3.0.5 (March 21, 2017)

Bugfixes:
  - overwrites default selector on `RxQuery.sort()`

Other:
  - Refactor RxQuery for better performance
  - Refactor mquery for smaller build
  - More tests for RxQuery

## 3.0.4 (March 12, 2017)

Bugfixes:
  - Vuejs runs populate-getter on changedetection [#75](https://github.com/pubkey/rxdb/issues/75)
  - `isDeepEqual` does not work correctly for Arrays [#76](https://github.com/pubkey/rxdb/issues/76)
  - wrong `storageEngine` in the typings

## 3.0.3 (March 6, 2017)

Features:
  - Added RxDocument.[deleted](https://pubkey.github.io/rxdb/rx-document.html#get-deleted)
  - Added RxDocument.[synced](https://pubkey.github.io/rxdb/rx-document.html#get-synced)
  - moved from [jsonschema](https://www.npmjs.com/package/jsonschema) to [is-my-json-valid](https://www.npmjs.com/package/is-my-json-valid)

Bugfixes:
  - No error on sync when remote document is deleted [680f75bfcbda3f71b6ba0a95ceecdc6b6f30ba58](https://github.com/pubkey/rxdb/commit/680f75bfcbda3f71b6ba0a95ceecdc6b6f30ba58)

## 3.0.2 (March 2, 2017)

Bugfixes:
  - compound-index not being created [#68](https://github.com/pubkey/rxdb/issues/68)

## 3.0.1 (March 2, 2017)

Bugfixes:
  - new document does not get new state on remove-reinsert [#66](https://github.com/pubkey/rxdb/issues/66)

## 3.0.0 (February 27, 2017) BREAKING

Features:
  - added [DataMigration](https://pubkey.github.io/rxdb/data-migration.html)
  - added [ORM/DRM](https://pubkey.github.io/rxdb/orm.html)-capabilities
  - added [RxQuery.remove()](https://pubkey.github.io/rxdb/rx-query.html)
  - added [Population](https://pubkey.github.io/rxdb/population.html)
  - added [RxDocument.deleted$](https://pubkey.github.io/rxdb/rx-document.html#deleted)
  - added [RxDocument.synced$](https://pubkey.github.io/rxdb/rx-document.html#synced)
  - added [RxDocument.resnyc()](https://pubkey.github.io/rxdb/rx-document.html#resync)
  - added [RxCollection.upsert()](https://pubkey.github.io/rxdb/rx-document.html#synced)
  - non-top-level-indexes are now allowed
  - `RxQuery.sort()` now works on non-top-level-indexes

Bugfixes:
  - running `RxDocument().save()` twice did not work

Breaking:
  - Collection-names must match `^[a-z][a-z0-9]*$` Fixes [#45](https://github.com/pubkey/rxdb/issues/45)
  - RxDB.create has new api with destructuring [see](https://pubkey.github.io/rxdb/rx-database.html)
  - RxDatabase.collection() has new api with destructuring [see](https://pubkey.github.io/rxdb/rx-database.html)
  - schema-fieldnames must match the regex: `^[a-zA-Z][[a-zA-Z0-9_]*]?[a-zA-Z0-9]$`
  - `RxDatabase.collection()` only to create collection, use `myDatabase.heroes` to get existing one
  - `RxDB.create()` multiInstance is now true by default
  - `rxjs` and `babel-polyfill` are now peerDependencies

## 2.0.5 (February 25, 2017)

Features:
  - possibility to add `pouchSettings` when creating a collection
  - typings compatible with `noImplicitAny` Typescript projects

## 2.0.4 (February 12, 2017)

Bugfixes:
  - top-level array of document not working [#50](https://github.com/pubkey/rxdb/issues/50)
  - event on document.remove() not fired at query-obserable [#52](https://github.com/pubkey/rxdb/issues/52)

## 2.0.3 (January 31, 2017)

Features:
  - save full schema in internal database once

Bugfixes:
  - Throw when .findOne() is called with number or array
  - ADD babel-polyfill to dependencies [#40](https://github.com/pubkey/rxdb/issues/40)

## 2.0.2 (January 27, 2017)

Bugfixes:
  - Throw when .regex() is used on primary

## 2.0.1 (January 26, 2017)

Refactor:
  - Because IE11 does not support the Proxy-Object, [defineGetter/Setter](https://developer.mozilla.org/de/docs/Web/JavaScript/Reference/Global_Objects/Object/__defineGetter__) is now used
  - Tests now run in all installed browsers

Bugfixes:
  - Fixed tests for IE11

## 2.0.0 (January 23, 2017) BREAKING

Features:
  - key-compression for better space-usage

Breaking:
  - schema-objects are now normalized (order alphabetic) before hashing
  - RxQuery.select() is removed since it has no better performance than getting the whole document
  - RxChangeEvent on sockets do no longer contain the documents-data for performance-reason
  - RxQuery.$ only emits when the result actually changes [#31](https://github.com/pubkey/rxdb/issues/31)

Bugfixes:
  - console.dir on RxDocument now works

## 1.7.7 (January 13, 2017)

Features:
  - add [Proxy-wrapping arround RxDocument](https://pubkey.github.io/rxdb/rx-document.html)

## 1.6.7 (January 11, 2017)

Features:
  - add [middleware-hooks](https://pubkey.github.io/rxdb/middleware.html)

## 1.5.6 (December 22, 2016)

Bugfixes:
  - direct import 'url'-module for react native

## 1.5.5 (December 20, 2016)

Features:
  - refactor socket to save db-io
  - wrap BroadcastChannel-API
  - added [leader-election](https://pubkey.github.io/rxdb/leader-election.html)
  - sync() will only start if db is leader

Bugfixes:
  - cleanup all databases after tests
  - remove broken builds from dist-folder<|MERGE_RESOLUTION|>--- conflicted
+++ resolved
@@ -2,12 +2,9 @@
 # RxDB Changelog
 
 <!-- CHANGELOG NEWEST -->
-<<<<<<< HEAD
 - FIX multiple problems in the query planner
-=======
 - ADD 'includeWsHeaders' property for GraphQL replication [#4533](https://github.com/pubkey/rxdb/pull/4533)
 - UPDATE [broadcast-channel](https://github.com/pubkey/broadcast-channel) to version `5.0.0`
->>>>>>> b65c4ddb
 <!-- ADD new changes here! -->
 
 <!-- /CHANGELOG NEWEST -->
