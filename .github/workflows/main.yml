--- conflicted
+++ resolved
@@ -641,9 +641,6 @@
           working-directory: ./examples/svelte
           run: npm run test
 
-<<<<<<< HEAD
-  example-graphql:
-=======
   vite-vanilla-ts:
     runs-on: ubuntu-20.04
     steps:
@@ -671,8 +668,7 @@
           working-directory: ./examples/vite-vanilla-ts
           run: npm run test
           
-  graphql:
->>>>>>> a195b6f7
+  example-graphql:
     runs-on: ubuntu-20.04
     steps:
       - uses: actions/checkout@v2
